--- conflicted
+++ resolved
@@ -43,18 +43,10 @@
         public int? MaxMessageSize { get; set; }
 
         /// <summary>
-<<<<<<< HEAD
-        /// Max IoT D2C egress message queue
-        /// </summary>
-        [DataMember(Name = "maxEgressMessageQueue", Order = 4,
-            EmitDefaultValue = false)]
-        public int? MaxEgressMessageQueue { get; set; }
-=======
         /// Max IoT D2C outgress message buffer size
         /// </summary>
         [DataMember(Name = "maxOutgressMessages", Order = 4,
             EmitDefaultValue = false)]
         public int? MaxOutgressMessages { get; set; }
->>>>>>> f16e7015
     }
 }