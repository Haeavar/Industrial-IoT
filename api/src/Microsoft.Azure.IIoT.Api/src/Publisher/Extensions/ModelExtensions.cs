﻿// ------------------------------------------------------------
//  Copyright (c) Microsoft Corporation.  All rights reserved.
//  Licensed under the MIT License (MIT). See License.txt in the repo root for license information.
// ------------------------------------------------------------

namespace Microsoft.Azure.IIoT.OpcUa.Api.Publisher.Models {
    using Microsoft.Azure.IIoT.OpcUa.Api.Registry.Models;
    using Microsoft.Azure.IIoT.OpcUa.Api.Core.Models;
    using Microsoft.Azure.IIoT.OpcUa.Core.Models;
    using Microsoft.Azure.IIoT.OpcUa.Publisher.Models;
    using Microsoft.Azure.IIoT.OpcUa.Subscriber.Models;
    using Microsoft.Azure.IIoT.Agent.Framework.Models;
    using Microsoft.Azure.IIoT.Auth.Models;
    using System.Linq;

    /// <summary>
    /// Api model extensions
    /// </summary>
    public static class ModelExtensions {

        /// <summary>
        /// Create model
        /// </summary>
        /// <param name="model"></param>
        /// <returns></returns>
        public static DemandApiModel ToApiModel(
            this DemandModel model) {
            if (model == null) {
                return null;
            }
            return new DemandApiModel {
                Key = model.Key,
                Operator = (IIoT.OpcUa.Api.Publisher.Models.DemandOperators?)model.Operator,
                Value = model.Value
            };
        }

        /// <summary>
        /// Create model
        /// </summary>
        /// <param name="model"></param>
        /// <returns></returns>
        public static DemandModel ToServiceModel(
            this DemandApiModel model) {
            if (model == null) {
                return null;
            }
            return new DemandModel {
                Key = model.Key,
                Operator = (Agent.Framework.Models.DemandOperators?)model.Operator,
                Value = model.Value
            };
        }

        /// <summary>
        /// Convert to api model
        /// </summary>
        /// <param name="model"></param>
        /// <returns></returns>
        public static HeartbeatApiModel ToApiModel(
            this HeartbeatModel model) {
            if (model == null) {
                return null;
            }
            return new HeartbeatApiModel {
                Worker = model.Worker?.ToApiModel(),
                Job = model.Job?.ToApiModel()
            };
        }

        /// <summary>
        /// Convert to service model
        /// </summary>
        /// <param name="model"></param>
        /// <returns></returns>
        public static HeartbeatModel ToServiceModel(
            this HeartbeatApiModel model) {
            if (model == null) {
                return null;
            }
            return new HeartbeatModel {
                Worker = model.Worker?.ToServiceModel(),
                Job = model.Job?.ToServiceModel()
            };
        }

        /// <summary>
        /// Create response
        /// </summary>
        /// <param name="model"></param>
        /// <returns></returns>
        public static HeartbeatResponseApiModel ToApiModel(
            this HeartbeatResultModel model) {
            if (model == null) {
                return null;
            }
            return new HeartbeatResponseApiModel {
                HeartbeatInstruction = (IIoT.OpcUa.Api.Publisher.Models.HeartbeatInstruction)model.HeartbeatInstruction,
                LastActiveHeartbeat = model.LastActiveHeartbeat,
                UpdatedJob = model.UpdatedJob.ToApiModel()
            };
        }

        /// <summary>
        /// Create response
        /// </summary>
        /// <param name="model"></param>
        /// <returns></returns>
        public static HeartbeatResultModel ToServiceModel(
            this HeartbeatResponseApiModel model) {
            if (model == null) {
                return null;
            }
            return new HeartbeatResultModel {
                HeartbeatInstruction = (Agent.Framework.Models.HeartbeatInstruction)model.HeartbeatInstruction,
                LastActiveHeartbeat = model.LastActiveHeartbeat,
                UpdatedJob = model.UpdatedJob.ToServiceModel()
            };
        }

        /// <summary>
        /// Convert to api model
        /// </summary>
        /// <param name="model"></param>
        /// <returns></returns>
        public static JobHeartbeatApiModel ToApiModel(
            this JobHeartbeatModel model) {
            if (model == null) {
                return null;
            }
            return new JobHeartbeatApiModel {
                State = model.State?.Copy(),
                ProcessMode = (IIoT.OpcUa.Api.Publisher.Models.ProcessMode)model.ProcessMode,
                JobHash = model.JobHash,
                JobId = model.JobId,
                Status = (IIoT.OpcUa.Api.Publisher.Models.JobStatus)model.Status
            };
        }

        /// <summary>
        /// Convert to service model
        /// </summary>
        /// <param name="model"></param>
        /// <returns></returns>
        public static JobHeartbeatModel ToServiceModel(
            this JobHeartbeatApiModel model) {
            if (model == null) {
                return null;
            }
            return new JobHeartbeatModel {
                State = model.State?.Copy(),
                ProcessMode = (Agent.Framework.Models.ProcessMode)model.ProcessMode,
                JobHash = model.JobHash,
                JobId = model.JobId,
                Status = (Agent.Framework.Models.JobStatus)model.Status
            };
        }

        /// <summary>
        /// Create model
        /// </summary>
        /// <param name="model"></param>
        /// <returns></returns>
        public static JobInfoApiModel ToApiModel(
            this JobInfoModel model) {
            if (model == null) {
                return null;
            }
            return new JobInfoApiModel {
                LifetimeData = model.LifetimeData.ToApiModel(),
                RedundancyConfig = model.RedundancyConfig.ToApiModel(),
                Demands = model.Demands?
                    .Select(d => d.ToApiModel())
                    .ToList(),
                JobConfiguration = model.JobConfiguration?.Copy(),
                JobConfigurationType = model.JobConfigurationType,
                Name = model.Name,
                Id = model.Id
            };
        }

        /// <summary>
        /// Create service model
        /// </summary>
        /// <param name="model"></param>
        /// <returns></returns>
        public static JobInfoModel ToServiceModel(
            this JobInfoApiModel model) {
            if (model == null) {
                return null;
            }
            return new JobInfoModel {
                LifetimeData = model.LifetimeData.ToServiceModel(),
                RedundancyConfig = model.RedundancyConfig.ToServiceModel(),
                Demands = model.Demands?
                    .Select(d => d.ToServiceModel())
                    .ToList(),
                JobConfiguration = model.JobConfiguration?.Copy(),
                JobConfigurationType = model.JobConfigurationType,
                Name = model.Name,
                Id = model.Id
            };
        }

        /// <summary>
        /// Create model
        /// </summary>
        /// <param name="model"></param>
        public static JobProcessingInstructionApiModel ToApiModel(
            this JobProcessingInstructionModel model) {
            if (model == null) {
                return null;
            }
            return new JobProcessingInstructionApiModel {
                ProcessMode = (IIoT.OpcUa.Api.Publisher.Models.ProcessMode?)model.ProcessMode,
                Job = model.Job.ToApiModel()
            };
        }

        /// <summary>
        /// Create model
        /// </summary>
        /// <param name="model"></param>
        public static JobProcessingInstructionModel ToServiceModel(
            this JobProcessingInstructionApiModel model) {
            if (model == null) {
                return null;
            }
            return new JobProcessingInstructionModel {
                ProcessMode = (Agent.Framework.Models.ProcessMode?)model.ProcessMode,
                Job = model.Job.ToServiceModel()
            };
        }

        /// <summary>
        /// Convert to api model
        /// </summary>
        /// <returns></returns>
        public static JobRequestApiModel ToApiModel(
            this JobRequestModel model) {
            if (model == null) {
                return null;
            }
            return new JobRequestApiModel {
                Capabilities = model.Capabilities?
                    .ToDictionary(k => k.Key, v => v.Value)
            };
        }

        /// <summary>
        /// Convert to service model
        /// </summary>
        /// <returns></returns>
        public static JobRequestModel ToServiceModel(
            this JobRequestApiModel model) {
            if (model == null) {
                return null;
            }
            return new JobRequestModel {
                Capabilities = model.Capabilities?
                    .ToDictionary(k => k.Key, v => v.Value)
            };
        }

        /// <summary>
        /// Create model
        /// </summary>
        /// <param name="model"></param>
        public static JobLifetimeDataApiModel ToApiModel(
            this JobLifetimeDataModel model) {
            if (model == null) {
                return null;
            }
            return new JobLifetimeDataApiModel {
                Status = (IIoT.OpcUa.Api.Publisher.Models.JobStatus)model.Status,
                Updated = model.Updated,
                Created = model.Created,
                ProcessingStatus = model.ProcessingStatus?
                    .ToDictionary(k => k.Key, v => v.Value.ToApiModel())
            };
        }

        /// <summary>
        /// Create model
        /// </summary>
        /// <param name="model"></param>
        public static JobLifetimeDataModel ToServiceModel(
            this JobLifetimeDataApiModel model) {
            if (model == null) {
                return null;
            }
            return new JobLifetimeDataModel {
                Status = (Agent.Framework.Models.JobStatus)model.Status,
                Updated = model.Updated,
                Created = model.Created,
                ProcessingStatus = model.ProcessingStatus?
                    .ToDictionary(k => k.Key, v => v.Value.ToServiceModel())
            };
        }

        /// <summary>
        /// Create model
        /// </summary>
        /// <param name="model"></param>
        public static ProcessingStatusApiModel ToApiModel(
            this ProcessingStatusModel model) {
            if (model == null) {
                return null;
            }
            return new ProcessingStatusApiModel {
                LastKnownHeartbeat = model.LastKnownHeartbeat,
                LastKnownState = model.LastKnownState?.Copy(),
                ProcessMode = (IIoT.OpcUa.Api.Publisher.Models.ProcessMode?)model.ProcessMode
            };
        }

        /// <summary>
        /// Create model
        /// </summary>
        /// <param name="model"></param>
        public static ProcessingStatusModel ToServiceModel(
            this ProcessingStatusApiModel model) {
            if (model == null) {
                return null;
            }
            return new ProcessingStatusModel {
                LastKnownHeartbeat = model.LastKnownHeartbeat,
                LastKnownState = model.LastKnownState?.Copy(),
                ProcessMode = (Agent.Framework.Models.ProcessMode?)model.ProcessMode
            };
        }

        /// <summary>
        /// Create model
        /// </summary>
        /// <param name="model"></param>
        public static RedundancyConfigApiModel ToApiModel(
            this RedundancyConfigModel model) {
            if (model == null) {
                return null;
            }
            return new RedundancyConfigApiModel {
                DesiredActiveAgents = model.DesiredActiveAgents,
                DesiredPassiveAgents = model.DesiredPassiveAgents
            };
        }

        /// <summary>
        /// Create model
        /// </summary>
        /// <param name="model"></param>
        public static RedundancyConfigModel ToServiceModel(
            this RedundancyConfigApiModel model) {
            if (model == null) {
                return null;
            }
            return new RedundancyConfigModel {
                DesiredActiveAgents = model.DesiredActiveAgents,
                DesiredPassiveAgents = model.DesiredPassiveAgents
            };
        }

        /// <summary>
        /// Create model
        /// </summary>
        /// <param name="model"></param>
        public static JobInfoListApiModel ToApiModel(
            this JobInfoListModel model) {
            if (model == null) {
                return null;
            }
            return new JobInfoListApiModel {
                Jobs = model.Jobs?
                    .Select(d => d.ToApiModel())
                    .ToList(),
                ContinuationToken = model.ContinuationToken
            };
        }

        /// <summary>
        /// Create model
        /// </summary>
        /// <param name="model"></param>
        public static JobInfoListModel ToServiceModel(
            this JobInfoListApiModel model) {
            if (model == null) {
                return null;
            }
            return new JobInfoListModel {
                Jobs = model.Jobs?
                    .Select(d => d.ToServiceModel())
                    .ToList(),
                ContinuationToken = model.ContinuationToken
            };
        }

        /// <summary>
        /// Convert to service model
        /// </summary>
        /// <returns></returns>
        public static WorkerHeartbeatApiModel ToApiModel(
            this WorkerHeartbeatModel model) {
            if (model == null) {
                return null;
            }
            return new WorkerHeartbeatApiModel {
                WorkerId = model.WorkerId,
                AgentId = model.AgentId,
                Status = (IIoT.OpcUa.Api.Publisher.Models.WorkerStatus)model.Status
            };
        }

        /// <summary>
        /// Convert to service model
        /// </summary>
        /// <returns></returns>
        public static WorkerHeartbeatModel ToServiceModel(
            this WorkerHeartbeatApiModel model) {
            if (model == null) {
                return null;
            }
            return new WorkerHeartbeatModel {
                WorkerId = model.WorkerId,
                AgentId = model.AgentId,
                Status = (Agent.Framework.Models.WorkerStatus)model.Status
            };
        }

        /// <summary>
        /// Convert to api model
        /// </summary>
        /// <returns></returns>
        public static JobInfoQueryApiModel ToApiModel(
            this JobInfoQueryModel model) {
            if (model == null) {
                return null;
            }
            return new JobInfoQueryApiModel {
                Name = model.Name,
                JobConfigurationType = model.JobConfigurationType,
                Status = (IIoT.OpcUa.Api.Publisher.Models.JobStatus?)model.Status
            };
        }

        /// <summary>
        /// Convert to service model
        /// </summary>
        /// <returns></returns>
        public static JobInfoQueryModel ToServiceModel(
            this JobInfoQueryApiModel model) {
            if (model == null) {
                return null;
            }
            return new JobInfoQueryModel {
                Name = model.Name,
                JobConfigurationType = model.JobConfigurationType,
                Status = (Agent.Framework.Models.JobStatus?)model.Status
            };
        }

        /// <summary>
        /// Create model
        /// </summary>
        /// <param name="model"></param>
        public static WorkerInfoApiModel ToApiModel(
            this WorkerInfoModel model) {
            if (model == null) {
                return null;
            }
            return new WorkerInfoApiModel {
                WorkerId = model.WorkerId,
                AgentId = model.AgentId,
                Status = (IIoT.OpcUa.Api.Publisher.Models.WorkerStatus)model.Status,
                LastSeen = model.LastSeen
            };
        }

        /// <summary>
        /// Create model
        /// </summary>
        /// <param name="model"></param>
        public static WorkerInfoModel ToServiceModel(
            this WorkerInfoApiModel model) {
            if (model == null) {
                return null;
            }
            return new WorkerInfoModel {
                WorkerId = model.WorkerId,
                AgentId = model.AgentId,
                Status = (Agent.Framework.Models.WorkerStatus)model.Status,
                LastSeen = model.LastSeen
            };
        }

        /// <summary>
        /// Create model
        /// </summary>
        /// <param name="model"></param>
        public static WorkerInfoListApiModel ToApiModel(
            this WorkerInfoListModel model) {
            if (model == null) {
                return null;
            }
            return new WorkerInfoListApiModel {
                Workers = model.Workers?
                    .Select(d => d.ToApiModel())
                    .ToList(),
                ContinuationToken = model.ContinuationToken
            };
        }

        /// <summary>
        /// Create model
        /// </summary>
        /// <param name="model"></param>
        public static WorkerInfoListModel ToServiceModel(
            this WorkerInfoListApiModel model) {
            if (model == null) {
                return null;
            }
            return new WorkerInfoListModel {
                Workers = model.Workers?
                    .Select(d => d.ToServiceModel())
                    .ToList(),
                ContinuationToken = model.ContinuationToken
            };
        }

        /// <summary>
        /// Convert to api model
        /// </summary>
        /// <param name="model"></param>
        /// <returns></returns>
        public static MonitoredItemMessageApiModel ToApiModel(
            this MonitoredItemMessageModel model) {
            if (model == null) {
                return null;
            }
            return new MonitoredItemMessageApiModel {
                PublisherId = model.PublisherId,
                DataSetWriterId = model.DataSetWriterId,
                EndpointId = model.EndpointId,
                NodeId = model.NodeId,
                DisplayName = model.DisplayName,
                ServerTimestamp = model.ServerTimestamp,
                ServerPicoseconds = model.ServerPicoseconds,
                SourceTimestamp = model.SourceTimestamp,
                SourcePicoseconds = model.SourcePicoseconds,
                Timestamp = model.Timestamp,
                SequenceNumber = model.SequenceNumber,
                Value = model.Value?.Copy(),
                DataType = model.DataType,
                Status = model.Status
            };
        }

        /// <summary>
        /// Create api model from service model
        /// </summary>
        /// <param name="model"></param>
        public static ConfigurationVersionApiModel ToApiModel(
            this ConfigurationVersionModel model) {
            if (model == null) {
                return null;
            }
            return new ConfigurationVersionApiModel {
                MajorVersion = model.MajorVersion,
                MinorVersion = model.MinorVersion
            };
        }

        /// <summary>
        /// Create service model from api model
        /// </summary>
        public static ConfigurationVersionModel ToServiceModel(
            this ConfigurationVersionApiModel model) {
            if (model == null) {
                return null;
            }
            return new ConfigurationVersionModel {
                MajorVersion = model.MajorVersion,
                MinorVersion = model.MinorVersion
            };
        }

        /// <summary>
        /// Create api model from service model
        /// </summary>
        /// <param name="model"></param>
        public static ConnectionApiModel ToApiModel(
            this ConnectionModel model) {
            if (model == null) {
                return null;
            }
            return new ConnectionApiModel {
                Endpoint = model.Endpoint.ToApiModel(),
                User = model.User.ToApiModel(),
                Diagnostics = model.Diagnostics.ToApiModel()
            };
        }

        /// <summary>
        /// Create service model from api model
        /// </summary>
        public static ConnectionModel ToServiceModel(
            this ConnectionApiModel model) {
            if (model == null) {
                return null;
            }
            return new ConnectionModel {
                Endpoint = model.Endpoint.ToServiceModel(),
                User = model.User.ToServiceModel(),
                Diagnostics = model.Diagnostics.ToServiceModel()
            };
        }

        /// <summary>
        /// Create api model from service model
        /// </summary>
        /// <param name="model"></param>
        public static ContentFilterApiModel ToApiModel(
            this ContentFilterModel model) {
            if (model == null) {
                return null;
            }
            return new ContentFilterApiModel {
                Elements = model.Elements?
                    .Select(e => e.ToApiModel())
                    .ToList()
            };
        }

        /// <summary>
        /// Create service model from api model
        /// </summary>
        public static ContentFilterModel ToServiceModel(
            this ContentFilterApiModel model) {
            if (model == null) {
                return null;
            }
            return new ContentFilterModel {
                Elements = model.Elements?
                    .Select(e => e.ToServiceModel())
                    .ToList()
            };
        }

        /// <summary>
        /// Create api model from service model
        /// </summary>
        /// <param name="model"></param>
        public static ContentFilterElementApiModel ToApiModel(
            this ContentFilterElementModel model) {
            if (model == null) {
                return null;
            }
            return new ContentFilterElementApiModel {
                FilterOperands = model.FilterOperands?
                    .Select(f => f.ToApiModel())
                    .ToList(),
                FilterOperator = (Core.Models.FilterOperatorType)model.FilterOperator
            };
        }

        /// <summary>
        /// Create service model from api model
        /// </summary>
        public static ContentFilterElementModel ToServiceModel(
            this ContentFilterElementApiModel model) {
            if (model == null) {
                return null;
            }
            return new ContentFilterElementModel {
                FilterOperands = model.FilterOperands?
                    .Select(f => f.ToServiceModel())
                    .ToList(),
                FilterOperator = (OpcUa.Core.Models.FilterOperatorType)model.FilterOperator
            };
        }

        /// <summary>
        /// Create api model from service model
        /// </summary>
        /// <param name="model"></param>
        public static CredentialApiModel ToApiModel(
            this CredentialModel model) {
            if (model == null) {
                return null;
            }
            return new CredentialApiModel {
                Value = model.Value,
                Type = (Core.Models.CredentialType?)model.Type
            };
        }

        /// <summary>
        /// Create service model from api model
        /// </summary>
        public static CredentialModel ToServiceModel(
            this CredentialApiModel model) {
            if (model == null) {
                return null;
            }
            return new CredentialModel {
                Value = model.Value,
                Type = (OpcUa.Core.Models.CredentialType?)model.Type
            };
        }

        /// <summary>
        /// Create api model from service model
        /// </summary>
        /// <param name="model"></param>
        public static DataSetMetaDataApiModel ToApiModel(
            this DataSetMetaDataModel model) {
            if (model == null) {
                return null;
            }
            return new DataSetMetaDataApiModel {
                Name = model.Name,
                ConfigurationVersion = model.ConfigurationVersion.ToApiModel(),
                DataSetClassId = model.DataSetClassId,
                Description = model.Description.ToApiModel(),
                Fields = model.Fields?
                    .Select(f => f.ToApiModel())
                    .ToList(),
                EnumDataTypes = model.EnumDataTypes?
                    .Select(f => f.ToApiModel())
                    .ToList(),
                StructureDataTypes = model.StructureDataTypes?
                    .Select(f => f.ToApiModel())
                    .ToList(),
                SimpleDataTypes = model.SimpleDataTypes?
                    .Select(f => f.ToApiModel())
                    .ToList(),
                Namespaces = model.Namespaces?.ToList()
            };
        }

        /// <summary>
        /// Create service model from api model
        /// </summary>
        public static DataSetMetaDataModel ToServiceModel(
            this DataSetMetaDataApiModel model) {
            if (model == null) {
                return null;
            }
            return new DataSetMetaDataModel {
                Name = model.Name,
                ConfigurationVersion = model.ConfigurationVersion.ToServiceModel(),
                DataSetClassId = model.DataSetClassId,
                Description = model.Description.ToServiceModel(),
                Fields = model.Fields?
                    .Select(f => f.ToServiceModel())
                    .ToList(),
                EnumDataTypes = model.EnumDataTypes?
                    .Select(f => f.ToServiceModel())
                    .ToList(),
                StructureDataTypes = model.StructureDataTypes?
                    .Select(f => f.ToServiceModel())
                    .ToList(),
                SimpleDataTypes = model.SimpleDataTypes?
                    .Select(f => f.ToServiceModel())
                    .ToList(),
                Namespaces = model.Namespaces?.ToList()
            };
        }

        /// <summary>
        /// Create api model from service model
        /// </summary>
        /// <param name="model"></param>
        public static DataSetWriterApiModel ToApiModel(
            this DataSetWriterModel model) {
            if (model == null) {
                return null;
            }
            return new DataSetWriterApiModel {
                DataSetWriterId = model.DataSetWriterId,
                DataSet = model.DataSet.ToApiModel(),
                DataSetFieldContentMask = (Models.DataSetFieldContentMask?)model.DataSetFieldContentMask,
                DataSetMetaDataSendInterval = model.DataSetMetaDataSendInterval,
                KeyFrameCount = model.KeyFrameCount,
                KeyFrameInterval = model.KeyFrameInterval,
                MessageSettings = model.MessageSettings.ToApiModel()
            };
        }

        /// <summary>
        /// Create service model from api model
        /// </summary>
        public static DataSetWriterModel ToServiceModel(
            this DataSetWriterApiModel model) {
            if (model == null) {
                return null;
            }
            return new DataSetWriterModel {
                DataSetWriterId = model.DataSetWriterId,
                DataSet = model.DataSet.ToServiceModel(),
                DataSetFieldContentMask = (OpcUa.Publisher.Models.DataSetFieldContentMask?)model.DataSetFieldContentMask,
                DataSetMetaDataSendInterval = model.DataSetMetaDataSendInterval,
                KeyFrameCount = model.KeyFrameCount,
                KeyFrameInterval = model.KeyFrameInterval,
                MessageSettings = model.MessageSettings.ToServiceModel()
            };
        }

        /// <summary>
        /// Create api model from service model
        /// </summary>
        /// <param name="model"></param>
        public static DataSetWriterMessageSettingsApiModel ToApiModel(
            this DataSetWriterMessageSettingsModel model) {
            if (model == null) {
                return null;
            }
            return new DataSetWriterMessageSettingsApiModel {
                ConfiguredSize = model.ConfiguredSize,
                DataSetMessageContentMask = (Models.DataSetContentMask?)model.DataSetMessageContentMask,
                DataSetOffset = model.DataSetOffset,
                NetworkMessageNumber = model.NetworkMessageNumber
            };
        }

        /// <summary>
        /// Create service model from api model
        /// </summary>
        public static DataSetWriterMessageSettingsModel ToServiceModel(
            this DataSetWriterMessageSettingsApiModel model) {
            if (model == null) {
                return null;
            }
            return new DataSetWriterMessageSettingsModel {
                ConfiguredSize = model.ConfiguredSize,
                DataSetMessageContentMask = (OpcUa.Publisher.Models.DataSetContentMask?)model.DataSetMessageContentMask,
                DataSetOffset = model.DataSetOffset,
                NetworkMessageNumber = model.NetworkMessageNumber
            };
        }

        /// <summary>
        /// Create from service model
        /// </summary>
        /// <param name="model"></param>
        public static DiagnosticsApiModel ToApiModel(
            this DiagnosticsModel model) {
            if (model == null) {
                return null;
            }
            return new DiagnosticsApiModel {
                AuditId = model.AuditId,
                Level = (Core.Models.DiagnosticsLevel?)model.Level,
                TimeStamp = model.TimeStamp
            };
        }

        /// <summary>
        /// Create service model from api model
        /// </summary>
        public static DiagnosticsModel ToServiceModel(
            this DiagnosticsApiModel model) {
            if (model == null) {
                return null;
            }
            return new DiagnosticsModel {
                AuditId = model.AuditId,
                Level = (OpcUa.Core.Models.DiagnosticsLevel?)model.Level,
                TimeStamp = model.TimeStamp
            };
        }

        /// <summary>
        /// Create api model from service model
        /// </summary>
        /// <param name="model"></param>
        public static EndpointApiModel ToApiModel(
            this EndpointModel model) {
            if (model == null) {
                return null;
            }
            return new EndpointApiModel {
                Url = model.Url,
                AlternativeUrls = model.AlternativeUrls,
                Certificate = model.Certificate,
                SecurityMode = (Core.Models.SecurityMode?)model.SecurityMode,
                SecurityPolicy = model.SecurityPolicy
            };
        }

        /// <summary>
        /// Create service model from api model
        /// </summary>
        public static EndpointModel ToServiceModel(
            this EndpointApiModel model) {
            if (model == null) {
                return null;
            }
            return new EndpointModel {
                Url = model.Url,
                AlternativeUrls = model.AlternativeUrls,
                Certificate = model.Certificate,
                SecurityMode = (OpcUa.Core.Models.SecurityMode?)model.SecurityMode,
                SecurityPolicy = model.SecurityPolicy
            };
        }

        /// <summary>
        /// Create api model from service model
        /// </summary>
        /// <param name="model"></param>
        public static EngineConfigurationApiModel ToApiModel(
            this EngineConfigurationModel model) {
            if (model == null) {
                return null;
            }
            return new EngineConfigurationApiModel {
                BatchSize = model.BatchSize,
                BatchTriggerInterval = model.BatchTriggerInterval,
                DiagnosticsInterval = model.DiagnosticsInterval,
                MaxMessageSize = model.MaxMessageSize,
<<<<<<< HEAD
                MaxEgressMessageQueue = model.MaxEgressMessageQueue
=======
                MaxOutgressMessages = model.MaxOutgressMessages
>>>>>>> f16e7015
            };
        }

        /// <summary>
        /// Create service model from api model
        /// </summary>
        public static EngineConfigurationModel ToServiceModel(
            this EngineConfigurationApiModel model) {
            if (model == null) {
                return null;
            }
            return new EngineConfigurationModel {
                BatchSize = model.BatchSize,
                BatchTriggerInterval = model.BatchTriggerInterval,
                MaxMessageSize = model.MaxMessageSize,
                DiagnosticsInterval = model.DiagnosticsInterval,
<<<<<<< HEAD
                MaxEgressMessageQueue = model.MaxEgressMessageQueue
=======
                MaxOutgressMessages = model.MaxOutgressMessages
>>>>>>> f16e7015
            };
        }

        /// <summary>
        /// Create api model from service model
        /// </summary>
        /// <param name="model"></param>
        public static EnumDefinitionApiModel ToApiModel(
            this EnumDefinitionModel model) {
            if (model == null) {
                return null;
            }
            return new EnumDefinitionApiModel {
                Fields = model.Fields?
                    .Select(f => f.ToApiModel())
                    .ToList()
            };
        }

        /// <summary>
        /// Create service model from api model
        /// </summary>
        public static EnumDefinitionModel ToServiceModel(
            this EnumDefinitionApiModel model) {
            if (model == null) {
                return null;
            }
            return new EnumDefinitionModel {
                Fields = model.Fields?
                    .Select(f => f.ToServiceModel())
                    .ToList()
            };
        }

        /// <summary>
        /// Create api model from service model
        /// </summary>
        /// <param name="model"></param>
        public static EnumDescriptionApiModel ToApiModel(
            this EnumDescriptionModel model) {
            if (model == null) {
                return null;
            }
            return new EnumDescriptionApiModel {
                Name = model.Name,
                BuiltInType = model.BuiltInType,
                DataTypeId = model.DataTypeId,
                EnumDefinition = model.EnumDefinition.ToApiModel()
            };
        }

        /// <summary>
        /// Create service model from api model
        /// </summary>
        public static EnumDescriptionModel ToServiceModel(
            this EnumDescriptionApiModel model) {
            if (model == null) {
                return null;
            }
            return new EnumDescriptionModel {
                Name = model.Name,
                BuiltInType = model.BuiltInType,
                DataTypeId = model.DataTypeId,
                EnumDefinition = model.EnumDefinition.ToServiceModel()
            };
        }

        /// <summary>
        /// Create api model from service model
        /// </summary>
        /// <param name="model"></param>
        public static EnumFieldApiModel ToApiModel(
            this EnumFieldModel model) {
            if (model == null) {
                return null;
            }
            return new EnumFieldApiModel {
                Name = model.Name,
                Description = model.Description.ToApiModel(),
                DisplayName = model.DisplayName.ToApiModel(),
                Value = model.Value
            };
        }

        /// <summary>
        /// Create service model from api model
        /// </summary>
        public static EnumFieldModel ToServiceModel(
            this EnumFieldApiModel model) {
            if (model == null) {
                return null;
            }
            return new EnumFieldModel {
                Name = model.Name,
                Description = model.Description.ToServiceModel(),
                DisplayName = model.DisplayName.ToServiceModel(),
                Value = model.Value
            };
        }

        /// <summary>
        /// Create api model from service model
        /// </summary>
        /// <param name="model"></param>
        public static FieldMetaDataApiModel ToApiModel(
            this FieldMetaDataModel model) {
            if (model == null) {
                return null;
            }
            return new FieldMetaDataApiModel {
                Description = model.Description.ToApiModel(),
                ArrayDimensions = model.ArrayDimensions?.ToList(),
                BuiltInType = model.BuiltInType,
                DataSetFieldId = model.DataSetFieldId,
                DataTypeId = model.DataTypeId,
                FieldFlags = model.FieldFlags,
                MaxStringLength = model.MaxStringLength,
                Name = model.Name,
                Properties = model.Properties?
                    .ToDictionary(k => k.Key, v => v.Value),
                ValueRank = model.ValueRank
            };
        }

        /// <summary>
        /// Create service model from api model
        /// </summary>
        public static FieldMetaDataModel ToServiceModel(
            this FieldMetaDataApiModel model) {
            if (model == null) {
                return null;
            }
            return new FieldMetaDataModel {
                Description = model.Description.ToServiceModel(),
                ArrayDimensions = model.ArrayDimensions?.ToList(),
                BuiltInType = model.BuiltInType,
                DataSetFieldId = model.DataSetFieldId,
                DataTypeId = model.DataTypeId,
                FieldFlags = model.FieldFlags,
                MaxStringLength = model.MaxStringLength,
                Name = model.Name,
                Properties = model.Properties?
                    .ToDictionary(k => k.Key, v => v.Value),
                ValueRank = model.ValueRank
            };
        }

        /// <summary>
        /// Create api model from service model
        /// </summary>
        /// <param name="model"></param>
        public static FilterOperandApiModel ToApiModel(
            this FilterOperandModel model) {
            if (model == null) {
                return null;
            }
            return new FilterOperandApiModel {
                Index = model.Index,
                Alias = model.Alias,
                Value = model.Value,
                NodeId = model.NodeId,
                AttributeId = (Core.Models.NodeAttribute?)model.AttributeId,
                BrowsePath = model.BrowsePath,
                IndexRange = model.IndexRange
            };
        }

        /// <summary>
        /// Create service model from api model
        /// </summary>
        public static FilterOperandModel ToServiceModel(
            this FilterOperandApiModel model) {
            if (model == null) {
                return null;
            }
            return new FilterOperandModel {
                Index = model.Index,
                Alias = model.Alias,
                Value = model.Value,
                NodeId = model.NodeId,
                AttributeId = (OpcUa.Core.Models.NodeAttribute?)model.AttributeId,
                BrowsePath = model.BrowsePath,
                IndexRange = model.IndexRange
            };
        }

        /// <summary>
        /// Create twin model
        /// </summary>
        /// <param name="model"></param>
        public static IdentityTokenApiModel ToApiModel(
            this IdentityTokenModel model) {
            if (model == null) {
                return null;
            }
            return new IdentityTokenApiModel {
                Identity = model.Identity,
                Key = model.Key,
                Expires = model.Expires
            };
        }

        /// <summary>
        /// Convert to service model
        /// </summary>
        /// <returns></returns>
        public static IdentityTokenModel ToServiceModel(
            this IdentityTokenApiModel model) {
            if (model == null) {
                return null;
            }
            return new IdentityTokenModel {
                Identity = model.Identity,
                Key = model.Key,
                Expires = model.Expires
            };
        }


        /// <summary>
        /// Create api model from service model
        /// </summary>
        /// <param name="model"></param>
        public static LocalizedTextApiModel ToApiModel(
            this LocalizedTextModel model) {
            if (model == null) {
                return null;
            }
            return new LocalizedTextApiModel {
                Locale = model.Locale,
                Text = model.Text
            };
        }

        /// <summary>
        /// Create service model from api model
        /// </summary>
        public static LocalizedTextModel ToServiceModel(
            this LocalizedTextApiModel model) {
            if (model == null) {
                return null;
            }
            return new LocalizedTextModel {
                Locale = model.Locale,
                Text = model.Text
            };
        }

        /// <summary>
        /// Create api model from service model
        /// </summary>
        /// <param name="model"></param>
        public static PublishedDataItemsApiModel ToApiModel(
            this PublishedDataItemsModel model) {
            if (model == null) {
                return null;
            }
            return new PublishedDataItemsApiModel {
                PublishedData = model.PublishedData?
                    .Select(d => d.ToApiModel())
                    .ToList()
            };
        }

        /// <summary>
        /// Create service model from api model
        /// </summary>
        public static PublishedDataItemsModel ToServiceModel(
            this PublishedDataItemsApiModel model) {
            if (model == null) {
                return null;
            }
            return new PublishedDataItemsModel {
                PublishedData = model.PublishedData?
                    .Select(d => d.ToServiceModel())
                    .ToList()
            };
        }

        /// <summary>
        /// Create api model from service model
        /// </summary>
        /// <param name="model"></param>
        public static PublishedDataSetApiModel ToApiModel(
            this PublishedDataSetModel model) {
            if (model == null) {
                return null;
            }
            return new PublishedDataSetApiModel {
                Name = model.Name,
                DataSetSource = model.DataSetSource.ToApiModel(),
                DataSetMetaData = model.DataSetMetaData.ToApiModel(),
                ExtensionFields = model.ExtensionFields?
                    .ToDictionary(k => k.Key, v => v.Value)
            };
        }

        /// <summary>
        /// Create service model from api model
        /// </summary>
        public static PublishedDataSetModel ToServiceModel(
            this PublishedDataSetApiModel model) {
            if (model == null) {
                return null;
            }
            return new PublishedDataSetModel {
                Name = model.Name,
                DataSetSource = model.DataSetSource.ToServiceModel(),
                DataSetMetaData = model.DataSetMetaData.ToServiceModel(),
                ExtensionFields = model.ExtensionFields?
                    .ToDictionary(k => k.Key, v => v.Value)
            };
        }

        /// <summary>
        /// Create api model from service model
        /// </summary>
        /// <param name="model"></param>
        public static PublishedDataSetEventsApiModel ToApiModel(
            this PublishedDataSetEventsModel model) {
            if (model == null) {
                return null;
            }
            return new PublishedDataSetEventsApiModel {
                Id = model.Id,
                DiscardNew = model.DiscardNew,
                EventNotifier = model.EventNotifier,
                BrowsePath = model.BrowsePath,
                Filter = model.Filter.ToApiModel(),
                QueueSize = model.QueueSize,
                MonitoringMode = (Models.MonitoringMode?)model.MonitoringMode,
                TriggerId = model.TriggerId,
                SelectedFields = model.SelectedFields?
                    .Select(f => f.ToApiModel())
                    .ToList()
            };
        }

        /// <summary>
        /// Create service model from api model
        /// </summary>
        public static PublishedDataSetEventsModel ToServiceModel(
            this PublishedDataSetEventsApiModel model) {
            if (model == null) {
                return null;
            }
            return new PublishedDataSetEventsModel {
                Id = model.Id,
                DiscardNew = model.DiscardNew,
                EventNotifier = model.EventNotifier,
                BrowsePath = model.BrowsePath,
                Filter = model.Filter.ToServiceModel(),
                QueueSize = model.QueueSize,
                MonitoringMode = (OpcUa.Publisher.Models.MonitoringMode?)model.MonitoringMode,
                TriggerId = model.TriggerId,
                SelectedFields = model.SelectedFields?
                    .Select(f => f.ToServiceModel())
                    .ToList()
            };
        }


        /// <summary>
        /// Create api model from service model
        /// </summary>
        /// <param name="model"></param>
        public static PublishedDataSetSettingsApiModel ToApiModel(
            this PublishedDataSetSettingsModel model) {
            if (model == null) {
                return null;
            }
            return new PublishedDataSetSettingsApiModel {
                LifeTimeCount = model.LifeTimeCount,
                MaxKeepAliveCount = model.MaxKeepAliveCount,
                MaxNotificationsPerPublish = model.MaxNotificationsPerPublish,
                Priority = model.Priority,
                ResolveDisplayName = model.ResolveDisplayName,
                PublishingInterval = model.PublishingInterval
            };
        }

        /// <summary>
        /// Create service model from api model
        /// </summary>
        public static PublishedDataSetSettingsModel ToServiceModel(
            this PublishedDataSetSettingsApiModel model) {
            if (model == null) {
                return null;
            }
            return new PublishedDataSetSettingsModel {
                LifeTimeCount = model.LifeTimeCount,
                MaxKeepAliveCount = model.MaxKeepAliveCount,
                MaxNotificationsPerPublish = model.MaxNotificationsPerPublish,
                Priority = model.Priority,
                ResolveDisplayName = model.ResolveDisplayName,
                PublishingInterval = model.PublishingInterval
            };
        }

        /// <summary>
        /// Create api model from service model
        /// </summary>
        /// <param name="model"></param>
        public static PublishedDataSetSourceApiModel ToApiModel(
            this PublishedDataSetSourceModel model) {
            if (model == null) {
                return null;
            }
            return new PublishedDataSetSourceApiModel {
                Connection = model.Connection.ToApiModel(),
                PublishedEvents = model.PublishedEvents.ToApiModel(),
                PublishedVariables = model.PublishedVariables.ToApiModel(),
                SubscriptionSettings = model.SubscriptionSettings.ToApiModel()
            };
        }

        /// <summary>
        /// Create service model from api model
        /// </summary>
        public static PublishedDataSetSourceModel ToServiceModel(
            this PublishedDataSetSourceApiModel model) {
            if (model == null) {
                return null;
            }
            return new PublishedDataSetSourceModel {
                Connection = model.Connection.ToServiceModel(),
                PublishedEvents = model.PublishedEvents.ToServiceModel(),
                PublishedVariables = model.PublishedVariables.ToServiceModel(),
                SubscriptionSettings = model.SubscriptionSettings.ToServiceModel()
            };
        }

        /// <summary>
        /// Create api model from service model
        /// </summary>
        /// <param name="model"></param>
        public static PublishedDataSetVariableApiModel ToApiModel(
            this PublishedDataSetVariableModel model) {
            if (model == null) {
                return null;
            }
            return new PublishedDataSetVariableApiModel {
                Id = model.Id,
                PublishedVariableNodeId = model.PublishedVariableNodeId,
                BrowsePath = model.BrowsePath,
                Attribute = model.Attribute,
                DataChangeFilter = (Models.DataChangeTriggerType?)model.DataChangeFilter,
                DeadbandType = (Models.DeadbandType?)model.DeadbandType,
                DeadbandValue = model.DeadbandValue,
                DiscardNew = model.DiscardNew,
                IndexRange = model.IndexRange,
                MonitoringMode = (Models.MonitoringMode?)model.MonitoringMode,
                MetaDataProperties = model.MetaDataProperties?.ToList(),
                QueueSize = model.QueueSize,
                SamplingInterval = model.SamplingInterval,
                TriggerId = model.TriggerId,
                HeartbeatInterval = model.HeartbeatInterval,
                PublishedVariableDisplayName = model.PublishedVariableDisplayName,
                SubstituteValue = model.SubstituteValue?.Copy()
            };
        }

        /// <summary>
        /// Create service model from api model
        /// </summary>
        public static PublishedDataSetVariableModel ToServiceModel(
            this PublishedDataSetVariableApiModel model) {
            if (model == null) {
                return null;
            }
            return new PublishedDataSetVariableModel {
                Id = model.Id,
                PublishedVariableNodeId = model.PublishedVariableNodeId,
                BrowsePath = model.BrowsePath,
                Attribute = model.Attribute,
                DataChangeFilter = (OpcUa.Publisher.Models.DataChangeTriggerType?)model.DataChangeFilter,
                DeadbandType = (OpcUa.Publisher.Models.DeadbandType?)model.DeadbandType,
                DeadbandValue = model.DeadbandValue,
                DiscardNew = model.DiscardNew,
                IndexRange = model.IndexRange,
                MonitoringMode = (OpcUa.Publisher.Models.MonitoringMode?)model.MonitoringMode,
                MetaDataProperties = model.MetaDataProperties?
                    .ToList(),
                QueueSize = model.QueueSize,
                SamplingInterval = model.SamplingInterval,
                TriggerId = model.TriggerId,
                HeartbeatInterval = model.HeartbeatInterval,
                PublishedVariableDisplayName = model.PublishedVariableDisplayName,
                SubstituteValue = model.SubstituteValue?.Copy()
            };
        }

        /// <summary>
        /// Create config
        /// </summary>
        /// <param name="model"></param>
        public static PublisherConfigApiModel ToApiModel(
            this AgentConfigModel model) {
            if (model == null) {
                return null;
            }
            return new PublisherConfigApiModel {
                Capabilities = model.Capabilities?
                    .ToDictionary(k => k.Key, v => v.Value),
                HeartbeatInterval = model.HeartbeatInterval,
                JobCheckInterval = model.JobCheckInterval,
                JobOrchestratorUrl = model.JobOrchestratorUrl,
                MaxWorkers = model.MaxWorkers
            };
        }

        /// <summary>
        /// Convert to service model
        /// </summary>
        /// <returns></returns>
        public static AgentConfigModel ToServiceModel(
            this PublisherConfigApiModel model) {
            if (model == null) {
                return null;
            }
            return new AgentConfigModel {
                Capabilities = model.Capabilities?
                    .ToDictionary(k => k.Key, v => v.Value),
                HeartbeatInterval = model.HeartbeatInterval,
                JobCheckInterval = model.JobCheckInterval,
                JobOrchestratorUrl = model.JobOrchestratorUrl,
                MaxWorkers = model.MaxWorkers
            };
        }


        /// <summary>
        /// Create api model from service model
        /// </summary>
        /// <param name="model"></param>
        public static SimpleAttributeOperandApiModel ToApiModel(
            this SimpleAttributeOperandModel model) {
            if (model == null) {
                return null;
            }
            return new SimpleAttributeOperandApiModel {
                NodeId = model.NodeId,
                AttributeId = (Core.Models.NodeAttribute?)model.AttributeId,
                BrowsePath = model.BrowsePath,
                IndexRange = model.IndexRange
            };
        }

        /// <summary>
        /// Create service model from api model
        /// </summary>
        public static SimpleAttributeOperandModel ToServiceModel(
            this SimpleAttributeOperandApiModel model) {
            if (model == null) {
                return null;
            }
            return new SimpleAttributeOperandModel {
                NodeId = model.NodeId,
                AttributeId = (OpcUa.Core.Models.NodeAttribute?)model.AttributeId,
                BrowsePath = model.BrowsePath,
                IndexRange = model.IndexRange
            };
        }


        /// <summary>
        /// Create api model from service model
        /// </summary>
        /// <param name="model"></param>
        public static SimpleTypeDescriptionApiModel ToApiModel(
            this SimpleTypeDescriptionModel model) {
            if (model == null) {
                return null;
            }
            return new SimpleTypeDescriptionApiModel {
                BaseDataTypeId = model.BaseDataTypeId,
                Name = model.Name,
                DataTypeId = model.DataTypeId,
                BuiltInType = model.BuiltInType
            };
        }

        /// <summary>
        /// Create service model from api model
        /// </summary>
        public static SimpleTypeDescriptionModel ToServiceModel(
            this SimpleTypeDescriptionApiModel model) {
            if (model == null) {
                return null;
            }
            return new SimpleTypeDescriptionModel {
                BaseDataTypeId = model.BaseDataTypeId,
                Name = model.Name,
                DataTypeId = model.DataTypeId,
                BuiltInType = model.BuiltInType
            };
        }

        /// <summary>
        /// Create api model from service model
        /// </summary>
        /// <param name="model"></param>
        public static StructureDefinitionApiModel ToApiModel(
            this StructureDefinitionModel model) {
            if (model == null) {
                return null;
            }
            return new StructureDefinitionApiModel {
                BaseDataTypeId = model.BaseDataTypeId,
                Fields = model.Fields?
                    .Select(f => f.ToApiModel())
                    .ToList(),
                StructureType = (Core.Models.StructureType)model.StructureType
            };
        }

        /// <summary>
        /// Create service model from api model
        /// </summary>
        public static StructureDefinitionModel ToServiceModel(
            this StructureDefinitionApiModel model) {
            if (model == null) {
                return null;
            }
            return new StructureDefinitionModel {
                BaseDataTypeId = model.BaseDataTypeId,
                Fields = model.Fields?
                    .Select(f => f.ToServiceModel())
                    .ToList(),
                StructureType = (OpcUa.Core.Models.StructureType)model.StructureType
            };
        }

        /// <summary>
        /// Create api model from service model
        /// </summary>
        /// <param name="model"></param>
        public static StructureDescriptionApiModel ToApiModel(
            this StructureDescriptionModel model) {
            if (model == null) {
                return null;
            }
            return new StructureDescriptionApiModel {
                DataTypeId = model.DataTypeId,
                Name = model.Name,
                StructureDefinition = model.StructureDefinition.ToApiModel()
            };
        }

        /// <summary>
        /// Create service model from api model
        /// </summary>
        public static StructureDescriptionModel ToServiceModel(
            this StructureDescriptionApiModel model) {
            if (model == null) {
                return null;
            }
            return new StructureDescriptionModel {
                DataTypeId = model.DataTypeId,
                Name = model.Name,
                StructureDefinition = model.StructureDefinition.ToServiceModel()
            };
        }

        /// <summary>
        /// Create api model from service model
        /// </summary>
        /// <param name="model"></param>
        public static StructureFieldApiModel ToApiModel(
            this StructureFieldModel model) {
            if (model == null) {
                return null;
            }
            return new StructureFieldApiModel {
                ArrayDimensions = model.ArrayDimensions?.ToList(),
                DataTypeId = model.DataTypeId,
                Description = model.Description.ToApiModel(),
                IsOptional = model.IsOptional,
                MaxStringLength = model.MaxStringLength,
                Name = model.Name,
                ValueRank = (Core.Models.NodeValueRank?)model.ValueRank
            };
        }

        /// <summary>
        /// Create service model from api model
        /// </summary>
        public static StructureFieldModel ToServiceModel(
            this StructureFieldApiModel model) {
            if (model == null) {
                return null;
            }
            return new StructureFieldModel {
                ArrayDimensions = model.ArrayDimensions?.ToList(),
                DataTypeId = model.DataTypeId,
                Description = model.Description.ToServiceModel(),
                IsOptional = model.IsOptional,
                MaxStringLength = model.MaxStringLength,
                Name = model.Name,
                ValueRank = (OpcUa.Core.Models.NodeValueRank?)model.ValueRank
            };
        }
        /// <summary>
        /// Create api model from service model
        /// </summary>
        /// <param name="model"></param>
        public static WriterGroupApiModel ToApiModel(
            this WriterGroupModel model) {
            if (model == null) {
                return null;
            }
            return new WriterGroupApiModel {
                WriterGroupId = model.WriterGroupId,
                HeaderLayoutUri = model.HeaderLayoutUri,
                KeepAliveTime = model.KeepAliveTime,
                LocaleIds = model.LocaleIds?.ToList(),
                MaxNetworkMessageSize = model.MaxNetworkMessageSize,
                MessageSettings = model.MessageSettings.ToApiModel(),
                MessageType = (Models.MessageEncoding?)model.MessageType,
                Name = model.Name,
                Priority = model.Priority,
                SecurityGroupId = model.SecurityGroupId,
                SecurityKeyServices = model.SecurityKeyServices?
                    .Select(s => s.ToApiModel())
                    .ToList(),
                DataSetWriters = model.DataSetWriters?
                    .Select(s => s.ToApiModel())
                    .ToList(),
                PublishingInterval = model.PublishingInterval,
                SecurityMode = (Core.Models.SecurityMode?)model.SecurityMode
            };
        }

        /// <summary>
        /// Create service model from api model
        /// </summary>
        public static WriterGroupModel ToServiceModel(
            this WriterGroupApiModel model) {
            if (model == null) {
                return null;
            }
            return new WriterGroupModel {
                WriterGroupId = model.WriterGroupId,
                HeaderLayoutUri = model.HeaderLayoutUri,
                KeepAliveTime = model.KeepAliveTime,
                LocaleIds = model.LocaleIds?.ToList(),
                MaxNetworkMessageSize = model.MaxNetworkMessageSize,
                MessageSettings = model.MessageSettings.ToServiceModel(),
                MessageType = (OpcUa.Publisher.Models.MessageEncoding?)model.MessageType,
                Name = model.Name,
                Priority = model.Priority,
                SecurityGroupId = model.SecurityGroupId,
                SecurityKeyServices = model.SecurityKeyServices?
                    .Select(s => s.ToServiceModel())
                    .ToList(),
                DataSetWriters = model.DataSetWriters?
                    .Select(s => s.ToServiceModel())
                    .ToList(),
                PublishingInterval = model.PublishingInterval,
                SecurityMode = (OpcUa.Core.Models.SecurityMode?)model.SecurityMode
            };
        }

        /// <summary>
        /// Create api model from service model
        /// </summary>
        /// <param name="model"></param>
        public static WriterGroupJobApiModel ToApiModel(
            this WriterGroupJobModel model) {
            if (model?.WriterGroup == null) {
                return null;
            }
            return new WriterGroupJobApiModel {
                WriterGroup = model.WriterGroup.ToApiModel(),
                ConnectionString = model.ConnectionString,
                Engine = model.Engine.ToApiModel(),
                MessagingMode = (Models.MessagingMode?)model.MessagingMode
            };
        }

        /// <summary>
        /// Create service model from api model
        /// </summary>
        public static WriterGroupJobModel ToServiceModel(
            this WriterGroupJobApiModel model) {
            if (model == null) {
                return null;
            }
            return new WriterGroupJobModel {
                WriterGroup = model.WriterGroup.ToServiceModel(),
                ConnectionString = model.ConnectionString,
                Engine = model.Engine.ToServiceModel(),
                MessagingMode = (OpcUa.Publisher.Models.MessagingMode?)model.MessagingMode
            };
        }

        /// <summary>
        /// Create api model from service model
        /// </summary>
        /// <param name="model"></param>
        public static WriterGroupMessageSettingsApiModel ToApiModel(
            this WriterGroupMessageSettingsModel model) {
            if (model == null) {
                return null;
            }
            return new WriterGroupMessageSettingsApiModel {
                NetworkMessageContentMask = (Models.NetworkMessageContentMask?)model.NetworkMessageContentMask,
                DataSetOrdering = (Models.DataSetOrderingType?)model.DataSetOrdering,
                GroupVersion = model.GroupVersion,
                PublishingOffset = model.PublishingOffset,
                SamplingOffset = model.SamplingOffset
            };
        }

        /// <summary>
        /// Create service model from api model
        /// </summary>
        public static WriterGroupMessageSettingsModel ToServiceModel(
            this WriterGroupMessageSettingsApiModel model) {
            if (model == null) {
                return null;
            }
            return new WriterGroupMessageSettingsModel {
                NetworkMessageContentMask = (OpcUa.Publisher.Models.NetworkMessageContentMask?)model.NetworkMessageContentMask,
                DataSetOrdering = (OpcUa.Publisher.Models.DataSetOrderingType?)model.DataSetOrdering,
                GroupVersion = model.GroupVersion,
                PublishingOffset = model.PublishingOffset,
                SamplingOffset = model.SamplingOffset
            };
        }

        /// <summary>
        /// Create api model from service model
        /// </summary>
        /// <param name="model"></param>
        public static PublishedItemApiModel ToApiModel(
            this PublishedItemModel model) {
            if (model == null) {
                return null;
            }
            return new PublishedItemApiModel {
                NodeId = model.NodeId,
                DisplayName = model.DisplayName,
                HeartbeatInterval = model.HeartbeatInterval,
                SamplingInterval = model.SamplingInterval,
                PublishingInterval = model.PublishingInterval
            };
        }

        /// <summary>
        /// Create service model from api model
        /// </summary>
        public static PublishedItemModel ToServiceModel(
            this PublishedItemApiModel model) {
            if (model == null) {
                return null;
            }
            return new PublishedItemModel {
                NodeId = model.NodeId,
                DisplayName = model.DisplayName,
                HeartbeatInterval = model.HeartbeatInterval,
                SamplingInterval = model.SamplingInterval,
                PublishingInterval = model.PublishingInterval
            };
        }

        /// <summary>
        /// Create api model from service model
        /// </summary>
        public static PublishedItemListRequestApiModel ToApiModel(
            this PublishedItemListRequestModel model) {
            if (model == null) {
                return null;
            }
            return new PublishedItemListRequestApiModel {
                ContinuationToken = model.ContinuationToken
            };
        }

        /// <summary>
        /// Create service model from api model
        /// </summary>
        public static PublishedItemListRequestModel ToServiceModel(
            this PublishedItemListRequestApiModel model) {
            if (model == null) {
                return null;
            }
            return new PublishedItemListRequestModel {
                ContinuationToken = model.ContinuationToken
            };
        }

        /// <summary>
        /// Create api model from service model
        /// </summary>
        /// <param name="model"></param>
        public static PublishedItemListResponseApiModel ToApiModel(
            this PublishedItemListResultModel model) {
            if (model == null) {
                return null;
            }
            return new PublishedItemListResponseApiModel {
                ContinuationToken = model.ContinuationToken,
                Items = model.Items?
                    .Select(n => n.ToApiModel())
                    .ToList()
            };
        }

        /// <summary>
        /// Create service model from api model
        /// </summary>
        /// <param name="model"></param>
        public static PublishedItemListResultModel ToServiceModel(
            this PublishedItemListResponseApiModel model) {
            if (model == null) {
                return null;
            }
            return new PublishedItemListResultModel {
                ContinuationToken = model.ContinuationToken,
                Items = model.Items?
                    .Select(n => n.ToServiceModel())
                    .ToList()
            };
        }

        /// <summary>
        /// Create api model from service model
        /// </summary>
        public static PublishStartRequestApiModel ToApiModel(
            this PublishStartRequestModel model) {
            if (model == null) {
                return null;
            }
            return new PublishStartRequestApiModel {
                Item = model.Item?.ToApiModel(),
                Header = model.Header?.ToApiModel()
            };
        }

        /// <summary>
        /// Create service model from api model
        /// </summary>
        public static PublishStartRequestModel ToServiceModel(
            this PublishStartRequestApiModel model) {
            if (model == null) {
                return null;
            }
            return new PublishStartRequestModel {
                Item = model.Item?.ToServiceModel(),
                Header = model.Header?.ToServiceModel()
            };
        }

        /// <summary>
        /// Create api model from service model
        /// </summary>
        /// <param name="model"></param>
        public static PublishStartResponseApiModel ToApiModel(
            this PublishStartResultModel model) {
            if (model == null) {
                return null;
            }
            return new PublishStartResponseApiModel {
                ErrorInfo = model.ErrorInfo.ToApiModel()
            };
        }

        /// <summary>
        /// Create service model from api model
        /// </summary>
        /// <param name="model"></param>
        public static PublishStartResultModel ToServiceModel(
            this PublishStartResponseApiModel model) {
            if (model == null) {
                return null;
            }
            return new PublishStartResultModel {
                ErrorInfo = model.ErrorInfo.ToServiceModel()
            };
        }

        /// <summary>
        /// Create api model from service model
        /// </summary>
        public static PublishStopRequestApiModel ToApiModel(
            this PublishStopRequestModel model) {
            if (model == null) {
                return null;
            }
            return new PublishStopRequestApiModel {
                NodeId = model.NodeId,
                Header = model.Header?.ToApiModel()
            };
        }

        /// <summary>
        /// Create service model from api model
        /// </summary>
        public static PublishStopRequestModel ToServiceModel(
            this PublishStopRequestApiModel model) {
            if (model == null) {
                return null;
            }
            return new PublishStopRequestModel {
                NodeId = model.NodeId,
                Header = model.Header?.ToServiceModel()
            };
        }

        /// <summary>
        /// Create api model from service model
        /// </summary>
        /// <param name="model"></param>
        public static PublishStopResponseApiModel ToApiModel(
            this PublishStopResultModel model) {
            if (model == null) {
                return null;
            }
            return new PublishStopResponseApiModel {
                ErrorInfo = model.ErrorInfo.ToApiModel()
            };
        }

        /// <summary>
        /// Create service model from api model
        /// </summary>
        /// <param name="model"></param>
        public static PublishStopResultModel ToServiceModel(
            this PublishStopResponseApiModel model) {
            if (model == null) {
                return null;
            }
            return new PublishStopResultModel {
                ErrorInfo = model.ErrorInfo.ToServiceModel()
            };
        }

        /// <summary>
        /// Create api model from service model
        /// </summary>
        public static PublishBulkRequestApiModel ToApiModel(
            this PublishBulkRequestModel model) {
            if (model == null) {
                return null;
            }
            return new PublishBulkRequestApiModel {
                NodesToAdd = model.NodesToAdd?
                    .Select(n => n.ToApiModel())
                    .ToList(),
                NodesToRemove = model.NodesToRemove?
                    .ToList(),
                Header = model.Header?.ToApiModel()
            };
        }

        /// <summary>
        /// Create service model from api model
        /// </summary>
        public static PublishBulkRequestModel ToServiceModel(
            this PublishBulkRequestApiModel model) {
            if (model == null) {
                return null;
            }
            return new PublishBulkRequestModel {
                NodesToAdd = model.NodesToAdd?
                    .Select(n => n.ToServiceModel())
                    .ToList(),
                NodesToRemove = model.NodesToRemove?
                    .ToList(),
                Header = model.Header?.ToServiceModel()
            };
        }

        /// <summary>
        /// Create api model from service model
        /// </summary>
        /// <param name="model"></param>
        public static PublishBulkResponseApiModel ToApiModel(
            this PublishBulkResultModel model) {
            if (model == null) {
                return null;
            }
            return new PublishBulkResponseApiModel {
                NodesToAdd = model.NodesToAdd?
                    .Select(n => n.ToApiModel())
                    .ToList(),
                NodesToRemove = model.NodesToRemove?
                    .Select(n => n.ToApiModel())
                    .ToList()
            };
        }

        /// <summary>
        /// Create service model from api model
        /// </summary>
        /// <param name="model"></param>
        public static PublishBulkResultModel ToServiceModel(
            this PublishBulkResponseApiModel model) {
            if (model == null) {
                return null;
            }
            return new PublishBulkResultModel {
                NodesToAdd = model.NodesToAdd?
                    .Select(n => n.ToServiceModel())
                    .ToList(),
                NodesToRemove = model.NodesToRemove?
                    .Select(n => n.ToServiceModel())
                    .ToList()
            };
        }

        /// <summary>
        /// Create api model from service model
        /// </summary>
        /// <returns></returns>
        public static RequestHeaderApiModel ToApiModel(
            this RequestHeaderModel model) {
            if (model == null) {
                return null;
            }
            return new RequestHeaderApiModel {
                Diagnostics = model.Diagnostics?.ToApiModel(),
                Elevation = model.Elevation?.ToApiModel(),
                Locales = model.Locales
            };
        }

        /// <summary>
        /// Convert back to service model
        /// </summary>
        /// <returns></returns>
        public static RequestHeaderModel ToServiceModel(
            this RequestHeaderApiModel model) {
            if (model == null) {
                return null;
            }
            return new RequestHeaderModel {
                Diagnostics = model.Diagnostics?.ToServiceModel(),
                Elevation = model.Elevation?.ToServiceModel(),
                Locales = model.Locales
            };
        }

        /// <summary>
        /// Create api model from service model
        /// </summary>
        /// <param name="model"></param>
        public static ServiceResultApiModel ToApiModel(
            this ServiceResultModel model) {
            if (model == null) {
                return null;
            }
            return new ServiceResultApiModel {
                Diagnostics = model.Diagnostics,
                ErrorMessage = model.ErrorMessage,
                StatusCode = model.StatusCode
            };
        }

        /// <summary>
        /// Convert back to service model
        /// </summary>
        /// <param name="model"></param>
        public static ServiceResultModel ToServiceModel(
            this ServiceResultApiModel model) {
            if (model == null) {
                return null;
            }
            return new ServiceResultModel {
                Diagnostics = model.Diagnostics,
                ErrorMessage = model.ErrorMessage,
                StatusCode = model.StatusCode
            };
        }
    }
}<|MERGE_RESOLUTION|>--- conflicted
+++ resolved
@@ -918,11 +918,7 @@
                 BatchTriggerInterval = model.BatchTriggerInterval,
                 DiagnosticsInterval = model.DiagnosticsInterval,
                 MaxMessageSize = model.MaxMessageSize,
-<<<<<<< HEAD
-                MaxEgressMessageQueue = model.MaxEgressMessageQueue
-=======
                 MaxOutgressMessages = model.MaxOutgressMessages
->>>>>>> f16e7015
             };
         }
 
@@ -939,11 +935,7 @@
                 BatchTriggerInterval = model.BatchTriggerInterval,
                 MaxMessageSize = model.MaxMessageSize,
                 DiagnosticsInterval = model.DiagnosticsInterval,
-<<<<<<< HEAD
-                MaxEgressMessageQueue = model.MaxEgressMessageQueue
-=======
                 MaxOutgressMessages = model.MaxOutgressMessages
->>>>>>> f16e7015
             };
         }
 
