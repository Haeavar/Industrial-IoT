--- conflicted
+++ resolved
@@ -198,7 +198,11 @@
         /// Diagnostics timer
         /// </summary>
         private void DiagnosticsOutputTimer_Elapsed(object state) {
-<<<<<<< HEAD
+            var info = GetDiagnosticInfo();
+            if (info == null)
+            {
+                return;
+            }
             var info = GetDiagnosticInfo();
             var totalSeconds = (DateTime.UtcNow - _diagnosticStart).TotalSeconds;
             double valueChangesPerSec = info.IngressValueChanges / info.IngestionDuration.TotalSeconds;
@@ -319,126 +323,6 @@
                 .Set(info.EncoderAvgIoTChunkUsage);
             kEstimatedMsgChunksPerday.WithLabels(deviceId, moduleId, Name)
                 .Set(info.EstimatedIoTChunksPerDay);
-=======
-            try {
-                var info = GetDiagnosticInfo();
-                if (info == null) {
-                    return;
-                }
-                var totalSeconds = (DateTime.UtcNow - _diagnosticStart).TotalSeconds;
-                double valueChangesPerSec = info.IngressValueChanges / info.IngestionDuration.TotalSeconds;
-                double dataChangesPerSec = info.IngressDataChanges / info.IngestionDuration.TotalSeconds;
-                double valueChangesPerSecLastMin = _messageTrigger.ValueChangesCountLastMinute / Math.Min(totalSeconds, 60d);
-                double dataChangesPerSecLastMin = _messageTrigger.DataChangesCountLastMinute / Math.Min(totalSeconds, 60d);
-                double messageSizeAveragePercent = Math.Round(info.EncoderAvgIoTMessageBodySize / _maxEncodedMessageSize * 100);
-                string messageSizeAveragePercentFormatted = $"({messageSizeAveragePercent}%)";
-
-                _logger.Debug("Identity {deviceId}; {moduleId}", _identity.DeviceId, _identity.ModuleId);
-
-                var diagInfo = new StringBuilder();
-                diagInfo.AppendLine("\n  DIAGNOSTICS INFORMATION for          : {host}");
-                diagInfo.AppendLine("  # Ingestion duration                 : {duration,14:dd\\:hh\\:mm\\:ss} (dd:hh:mm:ss)");
-                string dataChangesPerSecFormatted = info.IngressDataChanges > 0 && info.IngestionDuration.TotalSeconds > 0
-                    ? $"(All time ~{dataChangesPerSec:0.##}/s; {_messageTrigger.DataChangesCountLastMinute.ToString("D2")} in last 60s ~{dataChangesPerSecLastMin:0.##}/s)"
-                    : "";
-                diagInfo.AppendLine("  # Ingress DataChanges (from OPC)     : {dataChangesCount,14:n0} {dataChangesPerSecFormatted}");
-                string valueChangesPerSecFormatted = info.IngressValueChanges > 0 && info.IngestionDuration.TotalSeconds > 0
-                    ? $"(All time ~{valueChangesPerSec:0.##}/s; {_messageTrigger.ValueChangesCountLastMinute.ToString("D2")} in last 60s ~{valueChangesPerSecLastMin:0.##}/s)"
-                    : "";
-                diagInfo.AppendLine("  # Ingress ValueChanges (from OPC)    : {valueChangesCount,14:n0} {valueChangesPerSecFormatted}");
-
-                diagInfo.AppendLine("  # Ingress BatchBlock buffer size     : {batchDataSetMessageBlockOutputCount,14:0}");
-                diagInfo.AppendLine("  # Encoding Block input/output size   : {encodingBlockInputCount,14:0} | {encodingBlockOutputCount:0}");
-                diagInfo.AppendLine("  # Encoder Notifications processed    : {notificationsProcessedCount,14:n0}");
-                diagInfo.AppendLine("  # Encoder Notifications dropped      : {notificationsDroppedCount,14:n0}");
-                diagInfo.AppendLine("  # Encoder IoT Messages processed     : {messagesProcessedCount,14:n0}");
-                diagInfo.AppendLine("  # Encoder avg Notifications/Message  : {notificationsPerMessage,14:0}");
-                diagInfo.AppendLine("  # Encoder avg IoT Message body size  : {messageSizeAverage,14:n0} {messageSizeAveragePercentFormatted}");
-                diagInfo.AppendLine("  # Encoder avg IoT Chunk (4 KB) usage : {chunkSizeAverage,14:0.#}");
-                diagInfo.AppendLine("  # Estimated IoT Chunks (4 KB) per day: {estimatedMsgChunksPerDay,14:n0}");
-                diagInfo.AppendLine("  # Outgress Batch Block buffer size   : {batchNetworkMessageBlockOutputCount,14:0}");
-                diagInfo.AppendLine("  # Outgress input buffer count        : {sinkBlockInputCount,14:n0}");
-                diagInfo.AppendLine("  # Outgress input buffer dropped      : {sinkBlockInputDroppedCount,14:n0}");
-
-                string sentMessagesPerSecFormatted = info.OutgressIoTMessageCount > 0 && info.IngestionDuration.TotalSeconds > 0 ? $"({info.SentMessagesPerSec:0.##}/s)" : "";
-                diagInfo.AppendLine("  # Outgress IoT message count         : {messageSinkSentMessagesCount,14:n0} {sentMessagesPerSecFormatted}");
-                diagInfo.AppendLine("  # Connection retries                 : {connectionRetries,14:0}");
-                diagInfo.AppendLine("  # Opc endpoint connected?            : {isConnectionOk,14:0}");
-                diagInfo.AppendLine("  # Monitored Opc nodes succeeded count: {goodNodes,14:0}");
-                diagInfo.AppendLine("  # Monitored Opc nodes failed count   : {badNodes,14:0}");
-
-                _logger.Information(diagInfo.ToString(),
-                    info.Id,
-                    info.IngestionDuration,
-                    info.IngressDataChanges, dataChangesPerSecFormatted,
-                    info.IngressValueChanges, valueChangesPerSecFormatted,
-                    info.IngressBatchBlockBufferSize,
-                    info.EncodingBlockInputSize, info.EncodingBlockOutputSize,
-                    info.EncoderNotificationsProcessed,
-                    info.EncoderNotificationsDropped,
-                    info.EncoderIoTMessagesProcessed,
-                    info.EncoderAvgNotificationsMessage,
-                    info.EncoderAvgIoTMessageBodySize, messageSizeAveragePercentFormatted,
-                    info.EncoderAvgIoTChunkUsage,
-                    info.EstimatedIoTChunksPerDay,
-                    info.OutgressBatchBlockBufferSize,
-                    info.OutgressInputBufferCount,
-                    info.OutgressInputBufferDropped,
-                    info.OutgressIoTMessageCount, sentMessagesPerSecFormatted,
-                    info.ConnectionRetries,
-                    info.OpcEndpointConnected,
-                    info.MonitoredOpcNodesSucceededCount,
-                    info.MonitoredOpcNodesFailedCount);
-
-                string deviceId = _identity.DeviceId ?? "";
-                string moduleId = _identity.ModuleId ?? "";
-                kDataChangesCount.WithLabels(deviceId, moduleId, Name)
-                    .Set(info.IngressDataChanges);
-                kDataChangesPerSecond.WithLabels(deviceId, moduleId, Name)
-                    .Set(dataChangesPerSec);
-                kDataChangesPerSecondLastMin.WithLabels(deviceId, moduleId, Name)
-                    .Set(dataChangesPerSecLastMin);
-                kValueChangesCount.WithLabels(deviceId, moduleId, Name)
-                    .Set(info.IngressValueChanges);
-                kValueChangesPerSecond.WithLabels(deviceId, moduleId, Name)
-                    .Set(valueChangesPerSec);
-                kValueChangesPerSecondLastMin.WithLabels(deviceId, moduleId, Name)
-                    .Set(valueChangesPerSecLastMin);
-                kNotificationsProcessedCount.WithLabels(deviceId, moduleId, Name)
-                    .Set(info.EncoderNotificationsProcessed);
-                kNotificationsDroppedCount.WithLabels(deviceId, moduleId, Name)
-                    .Set(info.EncoderNotificationsDropped);
-                kMessagesProcessedCount.WithLabels(deviceId, moduleId, Name)
-                    .Set(info.EncoderIoTMessagesProcessed);
-                kNotificationsPerMessageAvg.WithLabels(deviceId, moduleId, Name)
-                    .Set(info.EncoderAvgNotificationsMessage);
-                kMessageSizeAvg.WithLabels(deviceId, moduleId, Name)
-                    .Set(info.EncoderAvgIoTMessageBodySize);
-                kIoTHubQueueBuffer.WithLabels(deviceId, moduleId, Name)
-                    .Set(info.OutgressInputBufferCount);
-                kIoTHubQueueBufferDroppedCount.WithLabels(deviceId, moduleId, Name)
-                    .Set(info.OutgressInputBufferDropped);
-                kSentMessagesCount.WithLabels(deviceId, moduleId, Name)
-                    .Set(info.OutgressIoTMessageCount);
-                kSentMessagesPerSecond.WithLabels(deviceId, moduleId, Name)
-                    .Set(info.SentMessagesPerSec);
-                kNumberOfConnectionRetries.WithLabels(deviceId, moduleId, Name)
-                    .Set(info.ConnectionRetries);
-                kIsConnectionOk.WithLabels(deviceId, moduleId, Name)
-                    .Set(info.OpcEndpointConnected ? 1 : 0);
-                kNumberOfGoodNodes.WithLabels(deviceId, moduleId, Name)
-                    .Set(info.MonitoredOpcNodesSucceededCount);
-                kNumberOfBadNodes.WithLabels(deviceId, moduleId, Name)
-                    .Set(info.MonitoredOpcNodesFailedCount);
-                kChunkSizeAvg.WithLabels(deviceId, moduleId, Name)
-                    .Set(info.EncoderAvgIoTChunkUsage);
-                kEstimatedMsgChunksPerday.WithLabels(deviceId, moduleId, Name)
-                    .Set(info.EstimatedIoTChunksPerDay);
-            }
-            catch (Exception ex) {
-                _logger.Error(ex, "Error in diagnostics output.");
-            }
->>>>>>> b2fb7312
         }
 
         /// <summary>
