// ------------------------------------------------------------
//  Copyright (c) Microsoft Corporation.  All rights reserved.
//  Licensed under the MIT License (MIT). See License.txt in the repo root for license information.
// ------------------------------------------------------------

namespace Microsoft.Azure.IIoT.OpcUa.Edge.Publisher.Engine {
    using Microsoft.Azure.IIoT.OpcUa.Core;
    using Microsoft.Azure.IIoT.OpcUa.Edge.Publisher.Models;
    using Microsoft.Azure.IIoT.OpcUa.Protocol;
    using Microsoft.Azure.IIoT.OpcUa.Protocol.Models;
    using Microsoft.Azure.IIoT.OpcUa.Publisher.Models;
    using Opc.Ua;
    using Opc.Ua.Encoders;
    using Opc.Ua.Extensions;
    using Opc.Ua.PubSub;
    using System;
    using System.Collections.Generic;
    using System.Collections.ObjectModel;
    using System.IO;
    using System.Linq;
    using System.Text;
    using System.Threading.Tasks;
    using Serilog;

    /// <summary>
    /// Creates PubSub encoded messages
    /// </summary>
    public class NetworkMessageEncoder : IMessageEncoder {
        /// <inheritdoc/>
        public uint NotificationsDroppedCount { get; private set; }

        /// <inheritdoc/>
        public ulong NotificationsProcessedCount { get; private set; }

        /// <inheritdoc/>
        public ulong MessagesProcessedCount { get; private set; }

        /// <inheritdoc/>
        public double AvgNotificationsPerMessage { get; private set; }

        /// <inheritdoc/>
        public double AvgMessageSize { get; private set; }

        /// <inheritdoc/>
        private readonly ILogger _logger;

        /// <inheritdoc/>
        public NetworkMessageEncoder(ILogger logger) {
            _logger = logger;
        }

        /// <inheritdoc/>
        public Task<IEnumerable<NetworkMessageModel>> EncodeAsync(
            IEnumerable<DataSetMessageModel> messages, int maxMessageSize) {
            try {
                var resultJson = EncodeAsJson(messages, maxMessageSize);
                var resultUadp = EncodeAsUadp(messages, maxMessageSize);
                var result = resultJson.Concat(resultUadp);
                return Task.FromResult(result);
            }
            catch (Exception e) {
                return Task.FromException<IEnumerable<NetworkMessageModel>>(e);
            }
        }

        /// <inheritdoc/>
        public Task<IEnumerable<NetworkMessageModel>> EncodeBatchAsync(
            IEnumerable<DataSetMessageModel> messages, int maxMessageSize) {
            try {
                var resultJson = EncodeBatchAsJson(messages, maxMessageSize);
                var resultUadp = EncodeBatchAsUadp(messages, maxMessageSize);
                var result = resultJson.Concat(resultUadp);
                return Task.FromResult(result);
            }
            catch (Exception e) {
                return Task.FromException<IEnumerable<NetworkMessageModel>>(e);
            }
        }

        /// <summary>
        /// DataSetMessage to NetworkMessage Json batched encoding
        /// </summary>
        /// <param name="messages"></param>
        /// <param name="maxMessageSize"></param>
        /// <returns></returns>
        private IEnumerable<NetworkMessageModel> EncodeBatchAsJson(
            IEnumerable<DataSetMessageModel> messages, int maxMessageSize) {

            // by design all messages are generated in the same session context,
            // therefore it is safe to get the first message's context
            var encodingContext = messages.FirstOrDefault(m => m.ServiceMessageContext != null)
                ?.ServiceMessageContext;
            var notifications = GetNetworkMessages(messages, MessageEncoding.Json, encodingContext);
            if (notifications.Count() == 0) {
                yield break;
            }
            var current = notifications.GetEnumerator();
            var processing = current.MoveNext();
            var messageSize = 2; // array brackets
            var chunk = new Collection<NetworkMessage>();
<<<<<<< HEAD
            int notificationsPerMessage = 0;
=======
            ulong notificationsPerMessage = 0;
>>>>>>> f16e7015
            while (processing) {
                var notification = current.Current;
                var messageCompleted = false;
                if (notification != null) {
                    var helperWriter = new StringWriter();
                    var helperEncoder = new JsonEncoderEx(helperWriter, encodingContext) {
                        UseAdvancedEncoding = true,
                        UseUriEncoding = true,
                        UseReversibleEncoding = false
                    };
                    notification.Encode(helperEncoder);
                    helperEncoder.Close();
                    var notificationSize = Encoding.UTF8.GetByteCount(helperWriter.ToString());
                    notificationsPerMessage = notification.Messages.Sum(m => m.Payload.Count);
                    if (notificationSize > maxMessageSize) {
                        // Message too large, drop it.
                        NotificationsDroppedCount += (uint)notificationsPerMessage;
                        _logger.Warning("Message too large, dropped {notificationsPerMessage} values");
                        processing = current.MoveNext();
                    }
                    else {
                        messageCompleted = maxMessageSize < (messageSize + notificationSize);
                        if (!messageCompleted) {
                            chunk.Add(notification);
<<<<<<< HEAD
                            NotificationsProcessedCount += (ulong)notificationsPerMessage;
=======
                            notificationsPerMessage += (ulong)notification.Messages.Sum(m => m.Payload.Count);
>>>>>>> f16e7015
                            processing = current.MoveNext();
                            messageSize += notificationSize + (processing ? 1 : 0);
                        }
                    }
                }
                if (!processing || messageCompleted) {
                    var writer = new StringWriter();
                    var encoder = new JsonEncoderEx(writer, encodingContext,
                        JsonEncoderEx.JsonEncoding.Array) {
                        UseAdvancedEncoding = true,
                        UseUriEncoding = true,
                        UseReversibleEncoding = false
                    };
                    foreach (var element in chunk) {
                        encoder.WriteEncodeable(null, element);
                    }
                    encoder.Close();
                    var encoded = new NetworkMessageModel {
                        Body = Encoding.UTF8.GetBytes(writer.ToString()),
                        ContentEncoding = "utf-8",
                        Timestamp = DateTime.UtcNow,
                        ContentType = ContentMimeType.UaJson,
                        MessageSchema = MessageSchemaTypes.NetworkMessageJson
                    };
                    AvgMessageSize = (AvgMessageSize * MessagesProcessedCount + encoded.Body.Length) /
                        (MessagesProcessedCount + 1);
                    AvgNotificationsPerMessage = (AvgNotificationsPerMessage * MessagesProcessedCount +
                        notificationsPerMessage) / (MessagesProcessedCount + 1);
<<<<<<< HEAD
                    MessagesProcessedCount++;
=======
                        MessagesProcessedCount++;
>>>>>>> f16e7015
                    chunk.Clear();
                    messageSize = 2;
                    notificationsPerMessage = 0;
                    yield return encoded;
                }
            }
        }

        /// <summary>
        /// DataSetMessage to NetworkMessage binary batched encoding
        /// </summary>
        /// <param name="messages"></param>
        /// <param name="maxMessageSize"></param>
        /// <returns></returns>
        private IEnumerable<NetworkMessageModel> EncodeBatchAsUadp(
            IEnumerable<DataSetMessageModel> messages, int maxMessageSize) {

            // by design all messages are generated in the same session context,
            // therefore it is safe to get the first message's context
            var encodingContext = messages.FirstOrDefault(m => m.ServiceMessageContext != null)
                ?.ServiceMessageContext;
            var notifications = GetNetworkMessages(messages, MessageEncoding.Uadp, encodingContext);
            if (notifications.Count() == 0) {
                yield break;
            }
            var current = notifications.GetEnumerator();
            var processing = current.MoveNext();
            var messageSize = 4; // array length size
            var chunk = new Collection<NetworkMessage>();
<<<<<<< HEAD
            int notificationsPerMessage = 0;
=======
            ulong notificationsPerMessage = 0;
>>>>>>> f16e7015
            while (processing) {
                var notification = current.Current;
                var messageCompleted = false;
                if (notification != null) {
                    var helperEncoder = new BinaryEncoder(encodingContext);
                    helperEncoder.WriteEncodeable(null, notification);
                    var notificationSize = helperEncoder.CloseAndReturnBuffer().Length;
                    notificationsPerMessage = notification.Messages.Sum(m => m.Payload.Count);
                    if (notificationSize > maxMessageSize) {
                        // Message too large, drop it.
                        NotificationsDroppedCount += (uint)notificationsPerMessage;
                        _logger.Warning("Message too large, dropped {notificationsPerMessage} values");
                        processing = current.MoveNext();
                    }
                    else {
                        messageCompleted = maxMessageSize < (messageSize + notificationSize);
                        if (!messageCompleted) {
                            chunk.Add(notification);
<<<<<<< HEAD
                            NotificationsProcessedCount += (ulong)notificationsPerMessage;
=======
                            notificationsPerMessage += (ulong)notification.Messages.Sum(m => m.Payload.Count);
                            NotificationsProcessedCount++;
>>>>>>> f16e7015
                            processing = current.MoveNext();
                            messageSize += notificationSize;
                        }
                    }
                }
                if (!processing || messageCompleted) {
                    var encoder = new BinaryEncoder(encodingContext);
                    encoder.WriteBoolean(null, true); // is Batch
                    encoder.WriteEncodeableArray(null, chunk);
                    var encoded = new NetworkMessageModel {
                        Body = encoder.CloseAndReturnBuffer(),
                        Timestamp = DateTime.UtcNow,
                        ContentType = ContentMimeType.Uadp,
                        MessageSchema = MessageSchemaTypes.NetworkMessageUadp
                    };
                    AvgMessageSize = (AvgMessageSize * MessagesProcessedCount + encoded.Body.Length) /
                        (MessagesProcessedCount + 1);
                    AvgNotificationsPerMessage = (AvgNotificationsPerMessage * MessagesProcessedCount +
                        notificationsPerMessage) / (MessagesProcessedCount + 1);
                    MessagesProcessedCount++;
                    chunk.Clear();
                    messageSize = 4;
                    notificationsPerMessage = 0;
                    yield return encoded;
                }
            }
        }

        /// <summary>
        /// Perform json encoding
        /// </summary>
        /// <param name="messages"></param>
        /// <param name="maxMessageSize"></param>
        /// <returns></returns>
        private IEnumerable<NetworkMessageModel> EncodeAsJson(
            IEnumerable<DataSetMessageModel> messages, int maxMessageSize) {

            // by design all messages are generated in the same session context,
            // therefore it is safe to get the first message's context
            var encodingContext = messages.FirstOrDefault(m => m.ServiceMessageContext != null)
                ?.ServiceMessageContext;
            var notifications = GetNetworkMessages(messages, MessageEncoding.Json, encodingContext);
            if (notifications.Count() == 0) {
                yield break;
            }
            foreach (var networkMessage in notifications) {
<<<<<<< HEAD
                int notificationsPerMessage = networkMessage.Messages.Sum(m => m.Payload.Count);
=======
                ulong notificationsPerMessage = (ulong)networkMessage.Messages.Sum(m => m.Payload.Count);
>>>>>>> f16e7015
                var writer = new StringWriter();
                var encoder = new JsonEncoderEx(writer, encodingContext) {
                    UseAdvancedEncoding = true,
                    UseUriEncoding = true,
                    UseReversibleEncoding = false
                };
                networkMessage.Encode(encoder);
                encoder.Close();
                var encoded = new NetworkMessageModel {
                    Body = Encoding.UTF8.GetBytes(writer.ToString()),
                    ContentEncoding = "utf-8",
                    Timestamp = DateTime.UtcNow,
                    ContentType = ContentMimeType.Json,
                    MessageSchema = MessageSchemaTypes.NetworkMessageJson
                };
                if (encoded.Body.Length > maxMessageSize) {
                    // Message too large, drop it.
                    NotificationsDroppedCount += (uint)notificationsPerMessage;
                    _logger.Warning("Message too large, dropped {notificationsPerMessage} values");
                    yield break;
                }
                NotificationsProcessedCount += (ulong)notificationsPerMessage;
                AvgMessageSize = (AvgMessageSize * MessagesProcessedCount + encoded.Body.Length) /
                    (MessagesProcessedCount + 1);
                AvgNotificationsPerMessage = (AvgNotificationsPerMessage * MessagesProcessedCount + notificationsPerMessage) /
                    (MessagesProcessedCount + 1);
                MessagesProcessedCount++;
                yield return encoded;
            }
        }

        /// <summary>
        /// Perform uadp encoding
        /// </summary>
        /// <param name="messages"></param>
        /// <param name="maxMessageSize"></param>
        /// <returns></returns>
        private IEnumerable<NetworkMessageModel> EncodeAsUadp(
            IEnumerable<DataSetMessageModel> messages, int maxMessageSize) {

            // by design all messages are generated in the same session context,
            // therefore it is safe to get the first message's context
            var encodingContext = messages.FirstOrDefault(m => m.ServiceMessageContext != null)
                ?.ServiceMessageContext;
            var notifications = GetNetworkMessages(messages, MessageEncoding.Uadp, encodingContext);
            if (notifications.Count() == 0) {
                yield break;
            }

            foreach (var networkMessage in notifications) {
<<<<<<< HEAD
                int notificationsPerMessage = networkMessage.Messages.Sum(m => m.Payload.Count);
=======
                ulong notificationsPerMessage = (ulong)networkMessage.Messages.Sum(m => m.Payload.Count);
>>>>>>> f16e7015
                var encoder = new BinaryEncoder(encodingContext);
                encoder.WriteBoolean(null, false); // is not Batch
                encoder.WriteEncodeable(null, networkMessage);
                networkMessage.Encode(encoder);
                var encoded = new NetworkMessageModel {
                    Body = encoder.CloseAndReturnBuffer(),
                    Timestamp = DateTime.UtcNow,
                    ContentType = ContentMimeType.Uadp,
                    MessageSchema = MessageSchemaTypes.NetworkMessageUadp
                };
                if (encoded.Body.Length > maxMessageSize) {
                    // Message too large, drop it.
                    NotificationsDroppedCount += (uint)notificationsPerMessage;
                    _logger.Warning("Message too large, dropped {notificationsPerMessage} values");
                    yield break;
                }
                NotificationsProcessedCount += (ulong)notificationsPerMessage;
                AvgMessageSize = (AvgMessageSize * MessagesProcessedCount + encoded.Body.Length) /
                    (MessagesProcessedCount + 1);
                AvgNotificationsPerMessage = (AvgNotificationsPerMessage * MessagesProcessedCount + notificationsPerMessage) /
                    (MessagesProcessedCount + 1);
                MessagesProcessedCount++;
                yield return encoded;
            }
        }

        /// <summary>
        /// Produce network messages from the data set message model
        /// </summary>
        /// <param name="messages"></param>
        /// <param name="encoding"></param>
        /// <param name="context"></param>
        /// <returns></returns>
        private IEnumerable<NetworkMessage> GetNetworkMessages(
            IEnumerable<DataSetMessageModel> messages, MessageEncoding encoding,
            ServiceMessageContext context) {
            if (context?.NamespaceUris == null) {
                // Declare all notifications in messages as dropped.
                int totalNotifications = messages.Sum(m => m?.Notifications?.Count() ?? 0);
                NotificationsDroppedCount += (uint)totalNotifications;
                _logger.Warning("Namespace is empty, dropped {totalNotifications} values");
                yield break;
            }

            // TODO: Honor single message
            // TODO: Group by writer
            foreach (var message in messages) {
                if (message.WriterGroup?.MessageType
                    .GetValueOrDefault(MessageEncoding.Json) == encoding) {
                    var networkMessage = new NetworkMessage() {
                        MessageContentMask = message.WriterGroup
                            .MessageSettings.NetworkMessageContentMask
                            .ToStackType(message.WriterGroup?.MessageType),
                        PublisherId = message.PublisherId,
                        DataSetClassId = message.Writer?.DataSet?
                            .DataSetMetaData?.DataSetClassId.ToString(),
                        MessageId = message.SequenceNumber.ToString()
                    };
                    var notificationQueues = message.Notifications.GroupBy(m => m.NodeId)
                        .Select(c => new Queue<MonitoredItemNotificationModel>(c.ToArray())).ToArray();
                    while (notificationQueues.Where(q => q.Any()).Any()) {
                        var payload = notificationQueues
                            .Select(q => q.Any() ? q.Dequeue() : null)
                                .Where(s => s != null)
                                    .ToDictionary(
                                        s => s.NodeId.ToExpandedNodeId(context.NamespaceUris)
                                            .AsString(message.ServiceMessageContext),
                                        s => s.Value);
                        var dataSetMessage = new DataSetMessage() {
                            DataSetWriterId = message.Writer.DataSetWriterId,
                            MetaDataVersion = new ConfigurationVersionDataType {
                                MajorVersion = message.Writer?.DataSet?.DataSetMetaData?
                                    .ConfigurationVersion?.MajorVersion ?? 1,
                                MinorVersion = message.Writer?.DataSet?.DataSetMetaData?
                                    .ConfigurationVersion?.MinorVersion ?? 0
                            },
                            MessageContentMask = (message.Writer?.MessageSettings?.DataSetMessageContentMask)
                                .ToStackType(message.WriterGroup?.MessageType),
                            Timestamp = message.TimeStamp ?? DateTime.UtcNow,
                            SequenceNumber = message.SequenceNumber,
                            Status = payload.Values.Any(s => StatusCode.IsNotGood(s.StatusCode)) ?
                                StatusCodes.Bad : StatusCodes.Good,
                            Payload = new DataSet(payload, (uint)message.Writer?.DataSetFieldContentMask.ToStackType())
                        };
                        networkMessage.Messages.Add(dataSetMessage);
                    }
                    yield return networkMessage;
                }
            }
        }
    }
}<|MERGE_RESOLUTION|>--- conflicted
+++ resolved
@@ -98,11 +98,7 @@
             var processing = current.MoveNext();
             var messageSize = 2; // array brackets
             var chunk = new Collection<NetworkMessage>();
-<<<<<<< HEAD
-            int notificationsPerMessage = 0;
-=======
             ulong notificationsPerMessage = 0;
->>>>>>> f16e7015
             while (processing) {
                 var notification = current.Current;
                 var messageCompleted = false;
@@ -116,7 +112,7 @@
                     notification.Encode(helperEncoder);
                     helperEncoder.Close();
                     var notificationSize = Encoding.UTF8.GetByteCount(helperWriter.ToString());
-                    notificationsPerMessage = notification.Messages.Sum(m => m.Payload.Count);
+                    notificationsPerMessage = (ulong)notification.Messages.Sum(m => m.Payload.Count);
                     if (notificationSize > maxMessageSize) {
                         // Message too large, drop it.
                         NotificationsDroppedCount += (uint)notificationsPerMessage;
@@ -127,11 +123,7 @@
                         messageCompleted = maxMessageSize < (messageSize + notificationSize);
                         if (!messageCompleted) {
                             chunk.Add(notification);
-<<<<<<< HEAD
-                            NotificationsProcessedCount += (ulong)notificationsPerMessage;
-=======
                             notificationsPerMessage += (ulong)notification.Messages.Sum(m => m.Payload.Count);
->>>>>>> f16e7015
                             processing = current.MoveNext();
                             messageSize += notificationSize + (processing ? 1 : 0);
                         }
@@ -160,11 +152,7 @@
                         (MessagesProcessedCount + 1);
                     AvgNotificationsPerMessage = (AvgNotificationsPerMessage * MessagesProcessedCount +
                         notificationsPerMessage) / (MessagesProcessedCount + 1);
-<<<<<<< HEAD
-                    MessagesProcessedCount++;
-=======
                         MessagesProcessedCount++;
->>>>>>> f16e7015
                     chunk.Clear();
                     messageSize = 2;
                     notificationsPerMessage = 0;
@@ -194,11 +182,7 @@
             var processing = current.MoveNext();
             var messageSize = 4; // array length size
             var chunk = new Collection<NetworkMessage>();
-<<<<<<< HEAD
-            int notificationsPerMessage = 0;
-=======
             ulong notificationsPerMessage = 0;
->>>>>>> f16e7015
             while (processing) {
                 var notification = current.Current;
                 var messageCompleted = false;
@@ -206,7 +190,7 @@
                     var helperEncoder = new BinaryEncoder(encodingContext);
                     helperEncoder.WriteEncodeable(null, notification);
                     var notificationSize = helperEncoder.CloseAndReturnBuffer().Length;
-                    notificationsPerMessage = notification.Messages.Sum(m => m.Payload.Count);
+                    notificationsPerMessage = (ulong)notification.Messages.Sum(m => m.Payload.Count);
                     if (notificationSize > maxMessageSize) {
                         // Message too large, drop it.
                         NotificationsDroppedCount += (uint)notificationsPerMessage;
@@ -217,12 +201,8 @@
                         messageCompleted = maxMessageSize < (messageSize + notificationSize);
                         if (!messageCompleted) {
                             chunk.Add(notification);
-<<<<<<< HEAD
-                            NotificationsProcessedCount += (ulong)notificationsPerMessage;
-=======
                             notificationsPerMessage += (ulong)notification.Messages.Sum(m => m.Payload.Count);
                             NotificationsProcessedCount++;
->>>>>>> f16e7015
                             processing = current.MoveNext();
                             messageSize += notificationSize;
                         }
@@ -269,11 +249,7 @@
                 yield break;
             }
             foreach (var networkMessage in notifications) {
-<<<<<<< HEAD
-                int notificationsPerMessage = networkMessage.Messages.Sum(m => m.Payload.Count);
-=======
                 ulong notificationsPerMessage = (ulong)networkMessage.Messages.Sum(m => m.Payload.Count);
->>>>>>> f16e7015
                 var writer = new StringWriter();
                 var encoder = new JsonEncoderEx(writer, encodingContext) {
                     UseAdvancedEncoding = true,
@@ -324,11 +300,7 @@
             }
 
             foreach (var networkMessage in notifications) {
-<<<<<<< HEAD
-                int notificationsPerMessage = networkMessage.Messages.Sum(m => m.Payload.Count);
-=======
                 ulong notificationsPerMessage = (ulong)networkMessage.Messages.Sum(m => m.Payload.Count);
->>>>>>> f16e7015
                 var encoder = new BinaryEncoder(encodingContext);
                 encoder.WriteBoolean(null, false); // is not Batch
                 encoder.WriteEncodeable(null, networkMessage);
