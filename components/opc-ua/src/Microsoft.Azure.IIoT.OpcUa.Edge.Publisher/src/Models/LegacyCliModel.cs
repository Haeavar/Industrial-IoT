﻿// ------------------------------------------------------------
//  Copyright (c) Microsoft Corporation.  All rights reserved.
//  Licensed under the MIT License (MIT). See License.txt in the repo root for license information.
// ------------------------------------------------------------

namespace Microsoft.Azure.IIoT.OpcUa.Edge.Publisher.Models {
    using Microsoft.Azure.IIoT.OpcUa.Publisher.Models;
    using System;

    /// <summary>
    /// Model that represents the command line arguments in the format of the
    /// legacy OPC Publisher.
    /// </summary>
    public class LegacyCliModel {

        /// <summary>
        /// The site of the publisher.
        /// </summary>
        public string Site { get; set; }

        /// <summary>
        /// The published nodes file.
        /// </summary>
        public string PublishedNodesFile { get; set; }

        /// <summary>
        /// The time to wait to connect a session.
        /// </summary>
        public TimeSpan? SessionConnectWait { get; set; }

        /// <summary>
        /// The default interval for heartbeats if not set on
        /// node level.
        /// </summary>
        public TimeSpan? DefaultHeartbeatInterval { get; set; }

        /// <summary>
        /// The default flag whether to skip the first value if
        /// not set on node level.
        /// </summary>
        public bool DefaultSkipFirst { get; set; }

        /// <summary>
        /// The default sampling interval.
        /// </summary>
        public TimeSpan? DefaultSamplingInterval { get; set; }

        /// <summary>
        /// The default publishing interval.
        /// </summary>
        public TimeSpan? DefaultPublishingInterval { get; set; }

        /// <summary>
        /// Flag wether to grab the display name of nodes form
        /// the OPC UA Server.
        /// </summary>
        public bool FetchOpcNodeDisplayName { get; set; }

        /// <summary>
        /// set the default queue size for monitored items
        /// </summary>
        public uint DefaultQueueSize { get; set; }

        /// <summary>
        /// The interval to show diagnostics information.
        /// </summary>
        public TimeSpan? DiagnosticsInterval { get; set; }

        /// <summary>
        /// The size of the message batching buffer
        /// </summary>
        public int? BatchSize { get; set; }

        /// <summary>
        /// The interval to trigger batching
        /// </summary>
        public TimeSpan? BatchTriggerInterval { get; set; }

        /// <summary>
        /// The maximum size of the (IoT D2C ) message
        /// </summary>
        public int? MaxMessageSize { get; set; }

        /// <summary>
<<<<<<< HEAD
        /// Maximum size of the IoT D2C egress message queue.
        /// </summary>
        public int? MaxEgressMessageQueue { get; set; }
=======
        /// Define the maximum amount of the IoT D2C messages
        /// </summary>
        public int? MaxOutgressMessages { get; set; }
>>>>>>> f16e7015

        /// <summary>
        /// The time to flush the log file to the disc.
        /// </summary>
        public TimeSpan? LogFileFlushTimeSpan { get; set; }

        /// <summary>
        /// The filename of the logfile.
        /// </summary>
        public string LogFilename { get; set; }

        /// <summary>
        /// The transport mode.
        /// </summary>
        public string Transport { get; set; }

        /// <summary>
        /// The EdgeHub connection string.
        /// </summary>
        public string EdgeHubConnectionString { get; set; }

        /// <summary>
        /// The operation timeout.
        /// </summary>
        public TimeSpan? OperationTimeout { get; set; }

        /// <summary>
        /// The messaging mode for outgoing messages.
        /// </summary>
        public MessagingMode MessagingMode { get; set; } = MessagingMode.Samples;

        /// <summary>
        /// The messaging mode for outgoing messages.
        /// </summary>
        public MessageEncoding MessageEncoding { get; set; } = MessageEncoding.Json;

        /// <summary>
        /// Flag to demand full featured message creation from publisher
        /// </summary>
        public bool FullFeaturedMessage { get; set; }

        /// <summary>
        /// The maximum string length.
        /// </summary>
        public int? MaxStringLength { get; set; }

        /// <summary>
        /// The session creation timeout.
        /// </summary>
        public TimeSpan? SessionCreationTimeout { get; set; }

        /// <summary>
        /// The KeepAlive interval.
        /// </summary>
        public TimeSpan? KeepAliveInterval { get; set; }

        /// <summary>
        /// The maximum keep alive count till disconnect.
        /// </summary>
        public int? MaxKeepAliveCount { get; set; }

        /// <summary>
        /// Flag to trust own certificate.
        /// </summary>
        public bool TrustSelf { get; set; }

        /// <summary>
        /// Flag if all certificates should be trusted.
        /// </summary>
        public bool AutoAcceptUntrustedCertificates { get; set; }

        /// <summary>
        /// Certificate store configuration
        /// </summary>
        public string ApplicationCertificateStoreType { get; set; }

        /// <summary>
        /// Certificate store path
        /// </summary>
        public string ApplicationCertificateStorePath { get; set; }

        /// <summary>
        /// Peer cert path
        /// </summary>
        public string TrustedPeerCertificatesPath { get; set; }

        /// <summary>
        /// Rejected cert path
        /// </summary>
        public string RejectedCertificateStorePath { get; set; }

        /// <summary>
        /// Trusted issuer cert path
        /// </summary>
        public string TrustedIssuerCertificatesPath { get; set; }

        /// <summary>
        /// force mass monitored item clones
        /// </summary>
        public int? ScaleTestCount { get; set; }
    }
}<|MERGE_RESOLUTION|>--- conflicted
+++ resolved
@@ -82,15 +82,9 @@
         public int? MaxMessageSize { get; set; }
 
         /// <summary>
-<<<<<<< HEAD
-        /// Maximum size of the IoT D2C egress message queue.
-        /// </summary>
-        public int? MaxEgressMessageQueue { get; set; }
-=======
         /// Define the maximum amount of the IoT D2C messages
         /// </summary>
         public int? MaxOutgressMessages { get; set; }
->>>>>>> f16e7015
 
         /// <summary>
         /// The time to flush the log file to the disc.
