--- conflicted
+++ resolved
@@ -315,13 +315,8 @@
                     wrapper.State = SessionState.Running;
                     wrapper.MissedKeepAlives = 0;
 
-<<<<<<< HEAD
-                    // reactivate all subscriptons
-                    foreach (var subscription in wrapper.Subscriptions.Values) {
-=======
                     // reactivate all subscriptions
                     foreach (var subscription in wrapper._subscriptions.Values) {
->>>>>>> 05a8864e
                         if (!ct.IsCancellationRequested) {
                             await subscription.ActivateAsync(wrapper.Session).ConfigureAwait(false);
                         }
@@ -381,13 +376,8 @@
         private async Task HandleFailedAsync(ConnectionIdentifier id,
             SessionWrapper wrapper, CancellationToken ct) {
             try {
-<<<<<<< HEAD
-                // check if session requires clenup
-                if (!wrapper.Subscriptions.Any()) {
-=======
                 // check if session requires cleanup
                 if (!wrapper._subscriptions.Any()) {
->>>>>>> 05a8864e
                     if (wrapper.IdleCount < wrapper.MaxKeepAlives) {
                         wrapper.IdleCount++;
                     }
