--- conflicted
+++ resolved
@@ -49,17 +49,6 @@
         });
 
         /// <summary>
-<<<<<<< HEAD
-        /// Read default max egress message queue size from environment
-        /// </summary>
-        internal Lazy<int> DefaultMaxEgressMessageQueue => new Lazy<int>(() => {
-            var env = Environment.GetEnvironmentVariable(PcsVariable.PCS_MAX_EGRESS_MESSAGE_QUEUE);
-            if (!string.IsNullOrEmpty(env) && int.TryParse(env, out var maxEgressMessageQueue) &&
-                maxEgressMessageQueue > 1 && maxEgressMessageQueue <= 25000) {
-                return maxEgressMessageQueue;
-            }
-            return 4096; // Default (4096 * 256 KB = 1 GB).
-=======
         /// Read default max outgress message buffer size from environment
         /// </summary>
         internal Lazy<int> DefaultMaxOutgressMessages => new Lazy<int>(() => {
@@ -69,7 +58,6 @@
                 return maxOutgressMessages;
             }
             return 200; //default
->>>>>>> f16e7015
         });
 
         /// <summary>
@@ -287,22 +275,13 @@
                             BatchTriggerInterval = DefaultBatchTriggerInterval.Value,
                             DiagnosticsInterval = TimeSpan.FromSeconds(60),
                             MaxMessageSize = 0,
-<<<<<<< HEAD
-                            MaxEgressMessageQueue = DefaultMaxEgressMessageQueue.Value
-                        };
-=======
                             MaxOutgressMessages = DefaultMaxOutgressMessages.Value
                     };
->>>>>>> f16e7015
                     }
                     else {
                         publishJob.Engine.BatchTriggerInterval = DefaultBatchTriggerInterval.Value;
                         publishJob.Engine.BatchSize = DefaultBatchSize.Value;
-<<<<<<< HEAD
-                        publishJob.Engine.MaxEgressMessageQueue = DefaultMaxEgressMessageQueue.Value;
-=======
                         publishJob.Engine.MaxOutgressMessages = DefaultMaxOutgressMessages.Value;
->>>>>>> f16e7015
                     }
                     return publishJob;
                 }
@@ -332,11 +311,7 @@
                     BatchTriggerInterval = DefaultBatchTriggerInterval.Value,
                     DiagnosticsInterval = TimeSpan.FromSeconds(60),
                     MaxMessageSize = 0,
-<<<<<<< HEAD
-                    MaxEgressMessageQueue = DefaultMaxEgressMessageQueue.Value
-=======
                     MaxOutgressMessages = DefaultMaxOutgressMessages.Value
->>>>>>> f16e7015
                 },
                 ConnectionString = null
             };
