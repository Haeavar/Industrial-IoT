--- conflicted
+++ resolved
@@ -129,9 +129,6 @@
                     }
                 },
                 ""$edgeHub"": {
-<<<<<<< HEAD
-                    ""properties.desired.routes.upstream"": ""FROM /messages/* INTO $upstream""
-=======
                     ""properties.desired.routes." + kModuleName + @"ToUpstream"": ""FROM /messages/modules/" + kModuleName + @"/* INTO $upstream""
                 },
                 """ + kModuleName + @""": {
@@ -145,7 +142,6 @@
                             ""opcpublisher"": ""http://publisher:9702/metrics""
                         }
                     }
->>>>>>> f16e7015
                 }
             }";
             return _serializer.Deserialize<IDictionary<string, IDictionary<string, object>>>(content);
