--- conflicted
+++ resolved
@@ -68,7 +68,6 @@
         }
     }
 
-<<<<<<< HEAD
     if ([string]::IsNullOrEmpty($branchName) -or ($branchName -eq "HEAD")) {
         Write-Warning "Not building from a branch - skip image build."
         return
@@ -77,43 +76,27 @@
     # Set namespace name based on branch name
     $namespace = $branchName
     if ($namespace.StartsWith("feature/")) {
+        # dev feature builds
         $namespace = $namespace.Replace("feature/", "")
     }
     elseif ($namespace.StartsWith("release/") -or ($namespace -eq "master")) {
-        $namespace = ""
+        $namespace = "public"
+        if ([string]::IsNullOrEmpty($Registry)) {
+            # Release and Preview builds go into staging
+            $Registry = "industrialiot"
+        }
     }
     $namespace = $namespace.Replace("_", "/").Substring(0, [Math]::Min($namespace.Length, 24))
     $namespace = "$($namespace)/"
 }
 
-# get and set build information from gitversion, git or version content
-$latestTag = "preview"
-=======
 if ([string]::IsNullOrEmpty($Registry)) {
     $Registry = $env.BUILD_REGISTRY
-}
-
-# Set namespace name based on branch name
-$namespace = $branchName
-if ($namespace.StartsWith("feature/")) {
-    # dev feature builds
-    $namespace = $namespace.Replace("feature/", "")
-}
-elseif ($namespace.StartsWith("release/") -or ($namespace -eq "master")) {
-    $namespace = "public"
     if ([string]::IsNullOrEmpty($Registry)) {
-    	# Release and Preview builds go into staging
-        $Registry = "industrialiot"
-    }
-}
-
-if ([string]::IsNullOrEmpty($Registry)) {
-    # Feature builds by default build into dev registry
-    $Registry = "industrialiotdev"
-}
-
-$namespace = $namespace.Replace("_", "/").Substring(0, [Math]::Min($namespace.Length, 24))
-$namespace = "$($namespace)/"
+        # Feature builds by default build into dev registry
+        $Registry = "industrialiotdev"
+    }
+}
 
 Write-Warning "Using $($Registry).azurecr.io."
 
@@ -126,7 +109,6 @@
 }
 
 # get and set build information from gitversion, git or version content
->>>>>>> 52733492
 $sourceTag = $env:Version_Prefix
 if ([string]::IsNullOrEmpty($sourceTag)) {
     try {
@@ -142,7 +124,6 @@
         $sourceTag = "latest"
     }
 }
-<<<<<<< HEAD
 
 # Get build root - this is the top most folder with .dockerignore
 $buildRoot = & $getroot -startDir $Path -fileName ".dockerignore"
@@ -156,26 +137,6 @@
     if (!$metadata.buildAlways) {
         Write-Host "Using fast build - Skipping optional image $imageName."
         return
-=======
-if (![string]::IsNullOrEmpty($sourceTag)) {
-    Write-Host "Using version $($sourceTag) from get-version.ps1"
-}
-else {
-    # Otherwise look at git tag
-    if (![string]::IsNullOrEmpty($env:BUILD_SOURCEVERSION)) {
-        # Try get current tag
-        try {
-            $argumentList = @("tag", "--points-at", $env:BUILD_SOURCEVERSION)
-            $sourceTag = (& "git" $argumentList 2>&1 | ForEach-Object { "$_" });
-            if ($LastExitCode -ne 0) {
-                throw "git $($argumentList) failed with $($LastExitCode)."
-            }
-        }
-        catch {
-            Write-Error "Error reading tag from $($env:BUILD_SOURCEVERSION)"
-            $sourceTag = $null
-        }
->>>>>>> 52733492
     }
 }
 $tagPostfix = ""
@@ -210,18 +171,6 @@
     }
 }
 
-<<<<<<< HEAD
-# Check and set registry
-if ([string]::IsNullOrEmpty($script:Registry)) {
-    $script:Registry = $env.BUILD_REGISTRY
-    if ([string]::IsNullOrEmpty($script:Registry)) {
-        $script:Registry = "industrialiotdev" 
-        Write-Warning "No registry specified - using $($script:Registry).azurecr.io."
-    }
-}
-
-=======
->>>>>>> 52733492
 # get registry information
 $argumentList = @("acr", "show", "--name", $script:Registry)
 $script:RegistryInfo = (& "az" $argumentList 2>&1 | ForEach-Object { "$_" }) | ConvertFrom-Json
@@ -240,32 +189,8 @@
 $password = $credentials.passwords[0].value
 Write-Debug "Using User name $($user) and passsword ****"
 
-<<<<<<< HEAD
 $fullImageName = "$($script:Registry).azurecr.io/$($namespace)$($imageName):$($tagPrefix)$($sourceTag)$($tagPostfix)"
 Write-Host "Building image $($fullImageName)"
-=======
-# Get build root - this is the top most folder with .dockerignore
-$buildRoot = & $getroot -startDir $Path -fileName ".dockerignore"
-# Get meta data
-$metadata = Get-Content -Raw -Path (join-path $Path "container.json") `
-| ConvertFrom-Json
-
-
-# Set image name and namespace in acr based on branch and source tag
-$imageName = $metadata.name
-
-$tagPostfix = ""
-$tagPrefix = ""
-if ($Debug.IsPresent) {
-    $tagPostfix = "-debug"
-}
-if (![string]::IsNullOrEmpty($metadata.tag)) {
-    $tagPrefix = "$($metadata.tag)-"
-}
-
-$fullImageName = "$($Registry).azurecr.io/$($namespace)$($imageName):$($tagPrefix)$($sourceTag)$($tagPostfix)"
-Write-Host "Full image name: $($fullImageName)"
->>>>>>> 52733492
 
 $manifest = @" 
 image: $($fullImageName)
