#
# Build images in acr
#
jobs:
- job: imagesprep
  displayName: Prepare Image Jobs
  pool:
    name: Hosted Windows 2019 with VS2019
  variables:
    skipComponentGovernanceDetection: true
    runCodesignValidationInjection: false
  steps:
  - task: PowerShell@2
    name: acrmatrix
    displayName: Prepare Builds
    inputs:
      targetType: filePath
      filePath: ./tools/scripts/acr-matrix.ps1
- job: imagesall
  displayName: Build Images for
  pool:
    name: Hosted Windows 2019 with VS2019
  dependsOn: imagesprep
  strategy:
    matrix: $[ dependencies.imagesprep.outputs['acrmatrix.acrMatrix'] ]
  variables:
    skipComponentGovernanceDetection: true
  steps:
  - task: PowerShell@2
    displayName: Versioning
    inputs:
      targetType: filePath
      filePath: ./tools/scripts/set-version.ps1
  - task: UseDotNet@2
    displayName: 'Install .NET Core SDK'
    inputs:
      packageType: sdk
      version: 3.1.x
      includePreviewVersions: false
      installationPath: $(Agent.ToolsDirectory)/dotnet
  - task: AzureCLI@1
    name: acrbuildr
    displayName: Build Release Images
    inputs:
      azureSubscription: azureiiot
      scriptLocation: inlineScript
<<<<<<< HEAD
      inlineScript: powershell ./tools/scripts/acr-build.ps1 $(dockerFolder)
  - task: AzureCLI@1
    name: acrbuildd
    displayName: Build Debug Images
    inputs:
      azureSubscription: azureiiot
      scriptLocation: inlineScript
      inlineScript: powershell ./tools/scripts/acr-build.ps1 $(dockerFolder) -debug
=======
      inlineScript: powershell ./tools/scripts/acr-build.ps1 $(dockerFolder)
>>>>>>> cb2a0bc8
<|MERGE_RESOLUTION|>--- conflicted
+++ resolved
@@ -44,15 +44,4 @@
     inputs:
       azureSubscription: azureiiot
       scriptLocation: inlineScript
-<<<<<<< HEAD
-      inlineScript: powershell ./tools/scripts/acr-build.ps1 $(dockerFolder)
-  - task: AzureCLI@1
-    name: acrbuildd
-    displayName: Build Debug Images
-    inputs:
-      azureSubscription: azureiiot
-      scriptLocation: inlineScript
-      inlineScript: powershell ./tools/scripts/acr-build.ps1 $(dockerFolder) -debug
-=======
-      inlineScript: powershell ./tools/scripts/acr-build.ps1 $(dockerFolder)
->>>>>>> cb2a0bc8
+      inlineScript: powershell ./tools/scripts/acr-build.ps1 $(dockerFolder)