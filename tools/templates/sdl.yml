#
# Run compliance tooling
#
jobs:
- job: sdl
  displayName: SDL Tasks
  pool:
    vmImage: 'windows-2019'
    demands:
    - msbuild
    - npm
  variables:
    runCodesignValidationInjection: false
    DOTNET_CLI_TELEMETRY_OPTOUT: true
    DOTNET_SKIP_FIRST_TIME_EXPERIENCE: true
  steps:
  - task: UseDotNet@2
    displayName: 'Install .NET Core SDK'
    inputs:
      packageType: sdk
      version: 3.1.x
      includePreviewVersions: false
      installationPath: $(Agent.ToolsDirectory)/dotnet
  - task: PowerShell@2
    displayName: Versioning
    inputs:
      targetType: filePath
      filePath: ./tools/scripts/set-version.ps1
  - task: DotNetCoreCLI@2
    displayName: Restore
    inputs:
      command: build 
      projects: 'Industrial-IoT.sln'
<<<<<<< HEAD
=======
      feedsToUse: 'config'
      nugetConfigPath: './NuGet.Config'
       # note: /p:SDL=true is used to enable build analyzers
      arguments: '--configuration Release /p:SDL=true'
>>>>>>> c7ee673e
  - task: MSBuild@1
    displayName: Build
    inputs:
      solution: 'Industrial-IoT.sln'
      configuration: Release
      msbuildArguments: /p:SDL=true
  - task: securedevelopmentteam.vss-secure-development-tools.build-task-credscan.CredScan@2
    displayName: 'Credential Scanner'
    inputs:
      toolMajorVersion: V2
    continueOnError: true
  - task: RoslynAnalyzers@2
    displayName: 'Run Roslyn Analyzers'
    continueOnError: true
  - task: ComponentGovernanceComponentDetection@0
    displayName: 'Component Detection'
  - task: 'msospo.ospo-extension.8d7f9abb-6896-461d-9e25-4f74ed65ddb2.notice@0'
    displayName: Generate 3rd Party Notices
    inputs:
      outputformat: 'text'
      outputfile: thirdpartynotices.txt
    continueOnError: true
  - task: BinSkim@3
    displayName: 'BinSkim '
    inputs:
      InputType: Basic
      AnalyzeTarget: '*.IIoT.*.dll;*.IIoT.*.exe'
    continueOnError: true
  - task: AutoApplicability@1
    displayName: 'Auto Applicability'
    inputs:
      ExternalRelease: true
      InternalRelease: true
      IsService: true
    continueOnError: true
  - task: VulnerabilityAssessment@0
    displayName: 'Run Vulnerability Assessment'
    continueOnError: true
    condition: succeededOrFailed()
  - task: PoliCheck@1
    displayName: PoliCheck
    inputs:
      targetType: F
      SOMEnabled: false
      uploadToSOM: true
      workspaceid: f26cefbe-7e7b-436a-8aad-ded8bb5d03e1
    continueOnError: true
  - task: SdtReport@1
    displayName: 'Create Security Analysis Report'
    inputs:
      BinSkim: true
      CredScan: true
      PoliCheck: true
      RoslynAnalyzers: true
    continueOnError: true
    condition: succeededOrFailed()
  - task: PostAnalysis@1
    displayName: 'Post Analysis'
    inputs:
      BinSkim: true
      PoliCheck: true
      CredScan: true
      RoslynAnalyzers: true
  - script: |
      if not "%BUILD_SOURCEBRANCHNAME%" == "main" echo ##vso[task.setvariable variable=MY_BRANCH;]develop
          if "%BUILD_SOURCEBRANCHNAME%" == "main" echo ##vso[task.setvariable variable=MY_BRANCH;]master
  - task: TSAUpload@1
    displayName: 'Upload to Stamp'
    inputs:
      tsaVersion: TsaV2
      tsaEnvironment: 'PROD'
      serviceTreeID: '59eec07a-6f20-42b9-b41b-d20e0a6322da'
      codebase: Existing
      codeBaseName: 'Industrial_IoT_$(MY_BRANCH)'
      instanceUrlForTsaV2: MSAZURE
      projectNameMSAZURE: One
      uploadAPIScan: true
      uploadBinSkim: true
      uploadCredScan: true
      uploadFortifySCA: false
      uploadFxCop: false
      uploadModernCop: false
      uploadPoliCheck: false
      uploadPREfast: false
      uploadRoslyn: true
      uploadTSLint: false
      uploadAsync: true
    continueOnError: true<|MERGE_RESOLUTION|>--- conflicted
+++ resolved
@@ -31,13 +31,8 @@
     inputs:
       command: build 
       projects: 'Industrial-IoT.sln'
-<<<<<<< HEAD
-=======
-      feedsToUse: 'config'
-      nugetConfigPath: './NuGet.Config'
-       # note: /p:SDL=true is used to enable build analyzers
+      # note: /p:SDL=true is used to enable build analyzers
       arguments: '--configuration Release /p:SDL=true'
->>>>>>> c7ee673e
   - task: MSBuild@1
     displayName: Build
     inputs:
