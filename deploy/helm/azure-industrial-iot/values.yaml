# Default values for Azure Industrial-IoT solution.

# Details of Docker images.
image:
  # image.registry is URL of Docker registry from where images will be pulled.
  registry: mcr.microsoft.com
  # image.tag defines which version of Docker images to pull.
<<<<<<< HEAD
  tag: 2.8.2
=======
  tag: 2.7.200
>>>>>>> f16e7015
  # image.pullPolicy defines value of imagePullPolicy of deployments.
  pullPolicy: IfNotPresent
  # image.pullSecrets defined docker-registry secrets that should be used for private container registries.
  # Use standard shceme of imagePullSecrets as shown bellow:
  # pullSecrets:
  # - name: myRegistryKey
  pullSecrets: []

# String to partially override azure-industrial-iot.fullname template (will maintain the release name).
# nameOverride:

# String to fully override azure-industrial-iot.fullname template.
# fullnameOverride:

# loadConfFromKeyVault determines whether configuration provider that reads application configuration parameters from Azure Key Vault should be enabled or not.
# When loadConfFromKeyVault is set to true, the chart will loosen requirement on provided values. And only values necessary to connect to Azure Key Vault will be required.
# As reading secrets from Azure Key Vault requires some permissions, you would have to make sure that servicesApp has enough permissions to access your Azure Key Vault instance.
#
# This can be used if Azure infrastructure has been bootstraped either by deploy.ps1 script or Microsoft.Azure.IIoT.Deployment
# application as they push application configuration parameters of microservices to Azure Key Vault as secrets.
#
# Note that additional values provided through the chart will override those coming from Azure Key Vault.
#
# If loadConfFromKeyVault is set to true, then only the following values of azure.* value group are required:
#   - azure.tenantId
#   - azure.keyVault.uri
#   - azure.auth.servicesApp.appId
#   - azure.auth.servicesApp.secret
#
# NOTE: externalServiceUrl should still be set so that correct URL for jobs orchestrator service (edgeJobs) is generated.
# NOTE: Values defining Kubernetes resources or deployment logic will not be affected by loadConfFromKeyVault.
# NOTE: Setting loadConfFromKeyVault to true in conjunction with setting azure.auth.required to false will result in an error.
loadConfFromKeyVault: false

# Details of Azure resources that components of Azure Industrial IoT solution will connect to.
azure:
  # azure.tenantId is Guid TenantId of the tenant that contains Azure resources.
  tenantId: null

  # Details of Azure IoT Hub that microservices will communicate with.
  iotHub:
    # Details of built-in EventHub of IoT Hub.
    eventHub:
      # azure.iotHub.eventHub.endpoint is Event Hub-compatible endpoint of built-in EventHub of IoT Hub.
      endpoint: null

      # Details of two consumer groups that are required by microservices.
      # NOTE: all consumer groups should have different values.
      consumerGroup:
        # azure.iotHub.eventHub.consumerGroup.events is name of consumer group of built-in EventHub for eventsProcessor microservices. Its recommended value is 'events'.
        events: null
        # azure.iotHub.eventHub.consumerGroup.telemetry is name of consumer group of built-in EventHub for telemetryProcessor microservices. Its recommended value is 'telemetry'.
        telemetry: null
        # azure.iotHub.eventHub.consumerGroup.tunnel is name of consumer group of built-in EventHub for tunnelProcessor microservices. Its recommended value is 'tunnel'.
        tunnel: null
        # azure.iotHub.eventHub.consumerGroup.onboarding is name of consumer group of built-in EventHub for onboarding microservices. Its recommended value is 'onboarding'.
        onboarding: null

    sharedAccessPolicies:
      iothubowner:
        # azure.iotHub.sharedAccessPolicies.iothubowner.connectionString is IoT Hub connection string for iothubowner policy.
        # We require iothubowner policy because microservices will perform management activities on IoT Hub.
        connectionString: null

  # Details of Azure CosmosDB that microservices will use as database.
  # The following CosmosDB containers will be created (<db_name>.<container_name>):
  #   - iiot_opc.iiot_opc-indices
  #   - iiot_opc.iiot_opc-requests
  #   - OpcVault.AppsAndCertRequests
  cosmosDB:
    # azure.cosmosDB.connectionString is connection string for CosmosDB. It should provide read-write permissions.
    connectionString: null

  # This provides details of Azure Storage Account that is configured in IoT Hub as storage endpoint.
  storageAccount:
    # azure.storageAccount.connectionString is the connection string for Azure Storage Account.
    connectionString: null

    container:
      # Details of Azure Storage Account Container that should be used for data protection feature.
      dataProtection:
        # azure.storageAccount.container.dataProtection.name is the name of Storage Account Container that holds encrypted keys.
        # NOTE: If azure.storageAccount.container.dataProtection.name is not specifid, then a container named 'dataprotection' will be created.
        name: dataprotection

  # This provides details of Azure Data Lake Storage Gen2 Account.
  # NOTE: Those values will be required if telemetryCdmProcessor microservice is enabled.
  # NOTE: Currently, you will need to setup access rights for the Service Principal of servicesApp.
  #       This is required so that telemetryCdmProcessor can write data to the container.
  #       You need to do the following:
  #         1. servicesApp should be given the following API permission:
  #               user_impersonation on Azure Storage (delegated)
  #         2. On storage account, Service Principal of servicesApp should be assigned to the following role:
  #               Storage Blob Data Contributor
  adlsg2:
    # azure.adlsg2.connectionString is the connection string for ADLS Gen2 Account.
    connectionString: null

    container:
      # Details of Azure Storage Account Container for CDM storage.
      cdm:
        # azure.adlsg2.container.cdm.name is the name of ADLS Gen2 blob container for CDM storage.
        name: powerbi
        # azure.adlsg2.container.cdm.rootFolder is CDM root folder within CDM blob container.
        rootFolder: IIoTDataFlow

  # Details of Azure Event Hub Namespace that microservices will use.
  eventHubNamespace:
    sharedAccessPolicies:
      rootManageSharedAccessKey:
        # azure.eventHubNamespace.sharedAccessPolicies.rootManageSharedAccessKey.connectionString is the connection string of RootManageSharedAccessKey key of Event hub Namespace.
        # RootManageSharedAccessKey key is required because microservices will create new Event Hubs within the namespace.
        connectionString: null

    # Details of the Event Hub.
    eventHub:
      # azure.eventHubNamespace.eventHub.name is the name of the Event Hub within the Namespace that should be used.
      name: null

      # Details of two consumer groups that are required by microservices.
      # NOTE: consumer groups should have different values.
      consumerGroup:
        # azure.eventHubNamespace.eventHub.consumerGroup.telemetryCdm is name of consumer group for telemetryCdmProcessor microservices. Its recommended value is 'telemetry_cdm'.
        telemetryCdm: null
        # azure.eventHubNamespace.eventHub.consumerGroup.telemetryUx is name of consumer group for events microservices. Its recommended value is 'telemetry_ux'.
        telemetryUx: null

  # Details of Azure Service Bus Namespace that microservices will use.
  serviceBusNamespace:
    sharedAccessPolicies:
      rootManageSharedAccessKey:
        # azure.serviceBusNamespace.sharedAccessPolicies.rootManageSharedAccessKey.connectionString is connection string of RootManageSharedAccessKey key of Service Bus Namespace.
        # RootManageSharedAccessKey key is required because microservices will create new Service Bus.
        connectionString: null

  # Details of Azure Key Vault that microservices will use.
  keyVault:
    # azure.keyVault.uri is the URI of Key Vault, also referred as DNS Name.
    uri: null

    key:
      # azure.keyVault.key.dataProtection is the key in Key Vault that should be used for encryption of keys in data protection Storage Account Container.
      # NOTE: If azure.keyVault.key.dataProtection is not specified, then a key named 'dataprotection' will be created.
      dataProtection: dataprotection

  # Provide details of your Application Insights instance to enable microservices to send telemetry and logs there.
  applicationInsights:
    # azure.applicationInsights.instrumentationKey is the instrumentation key of Application Insights instance.
    instrumentationKey: null

  # Provide details of Azure Log Analytics Workspace instance to enable metrics and log collection from IoT Edge modules.
  logAnalyticsWorkspace:
    # azure.logAnalyticsWorkspace.id is the workspace id of Log Analytics Workspace instance.
    id: null
    # azure.logAnalyticsWorkspace.key is the shared key for connecting a device to Log Analytics Workspace instance.
    key: null

  # Details of SignalR service.
  signalR:
    # azure.signalR.connectionString is the connection string for your SignalR instance.
    connectionString: null
    # azure.signalR.serviceMode is the service mode of your SignalR instance.
    serviceMode: null

  auth:
    # azure.auth.required defines whether to require authentication for all exposed web APIs.
    # NOTE: This should never be set to false in a production environment.
    # If it is set to false, then servicesApp and clientsApp sections can be skipped.
    required: true

    # azure.auth.corsWhitelist is cross-origin resource sharing whitelist for all web APIs.
    corsWhitelist: '*'

    # azure.auth.authority is authentication authority that should authenticate users and provide Access Tokens.
    authority: https://login.microsoftonline.com/

    # Those are details of AAD App Registration for services.
    # For more details about configuration of AAD App Registration please check README.
    servicesApp:
      # azure.auth.servicesApp.appId is AppId of AAD App Registration for ServicesApp.
      appId: null
      # azure.auth.servicesApp.secret is client secret (password) of AAD App Registration for ServicesApp.
      secret: null
      # azure.auth.servicesApp.audience is identifier URI of AAD App Registration for ServicesApp.
      audience: null

    # Those are details of AAD App Registration for clients. That is required so that one can open web UIs of the
    # microservices (some of them provide swagger for API testing) or connect to them using CLI application.
    # For more details about configuration of AAD App Registration please check README.
    clientsApp:
      # azure.auth.clientsApp.appId is AppId of AAD App Registration for ClientsApp.
      appId: null
      # azure.auth.clientsApp.secret is client secret (password) of AAD App Registration for ClientsApp.
      secret: null

# externalServiceUrl is URL on which components of Azure Industrial IoT solution will be available externally.
# This property is required so that Publisher Edge Module can communicate with jobs orchestrator service (edgeJobs) for reporting its status and requesting publisher jobs.
# NOTE: If this parameter is not set, then Publisher Edge Module will be presented with a Kubernetes internal URL, which will be accessible only from within Kubernetes cluster.
# NOTE: It is still recommended to set externalServiceUrl even if loadConfFromKeyVault is set to true.
externalServiceUrl: null

# Role-based access control.
# Ref: https://kubernetes.io/docs/admin/authorization/rbac/
rbac:
  # rbac.create specifies whether RBAC resources should be created
  create: true

# Service Account for pods of all microservices.
# ref: https://kubernetes.io/docs/tasks/configure-pod-container/configure-service-account/
serviceAccount:
  # serviceAccount.create specifies whether a ServiceAccount should be created
  create: true
  # serviceAccount.name is the name of the ServiceAccount to use or create.
  # If not set and create is true, a name is generated using the fullname template
  name: null

# apps defines global application configuration for microservices of Azure Industrial IoT solution
apps:
  # apps.urlPathBase will determine URL path base that specified microservice with external APIs should run on.
  # So for example, if the value for registry is '/registry', then a sample API path would be '/registry/v2/applications'.
  # NOTE: apps.urlPathBase values here should be aligned with value of deployment.ingress.paths. They are separated because one might want to have a regex in Ingress path.
  urlPathBase:
    registry: /registry
    twin: /twin
    history: /history
    gateway: /ua
    publisher: /publisher
    events: /events
    engineeringTool: /frontend
    edgeJobs: /edge/publisher

  # apps.aspNetCore determines global ASP .Net Core configuration.
  aspNetCore:
    # apps.aspNetCore.forwardedHeaders determines global ASP .Net Core configuration for processing of HTTP forwarded headers (X-Forwarded-*).
    # Those are useful when services are running behind a reverse proxy.
    forwardedHeaders:
      # apps.aspNetCore.forwardedHeaders.enabled determines whether processing of HTTP forwarded headers (X-Forwarded-*) should be enabled or not.
      enabled: true
      # apps.aspNetCore.forwardedHeaders.forwardLimit determines limit on number of entries in HTTP forwarded headers (X-Forwarded-*).
      forwardLimit: 1

  # apps.openApi determines global OpenAPI (Swagger) configuration.
  openApi:
    # apps.openApi.serverHost determines (if set) OpenAPI (Swagger) server host that should be used for serving OpenAPI definitions and performing API calls from Swagger UI.
    # If it is not set, we will use Host of incoming request as server host for OpenAPI definitions and Swagger calls performed from Swagger UI.
    #
    # This value is useful, if services are behind a reverse proxy that does not properly apply HTTP forwarded headers (X-Forwarded-*).
    # In this case, our microservices will not be able to determine original host that request came to to determine server host for OpenAPI definitions.
    # So with this parameters you can enforce value of server host that should be used in OpenAPI definitions and for performing API calls from Swagger UI.
    #
    # NOTE: Please provide the host without URL scheme.
    # NOTE: The value should most probably be similar to the value of externalServiceUrl parameter.
    serverHost: null

deployment:
  microServices:
    # deployment.microServices.registry contains values specific to yaml definitions of deployment and service kubernetes resources for opc-registry-service .
    registry:
      enabled: true
      deploymentAnnotations: {}
      podAnnotations: {}
      extraLabels: {}
      replicas: 1
      imageRepository: iot/opc-registry-service
      extraArgs: []

      # resources:
      #   requests:
      #     memory: "64Mi"
      #     cpu: "50m"
      #   limits:
      #     memory: "256Mi"
      #     cpu: "150m"
      resources: {}

      # .Values.deployment.microServices.registry.extraEnv defines additional environment variables for the container.
      # The value will be inserted with toYaml function, which means that usual scheme for 'env:' applies here.
      extraEnv: []

      service:
        annotations: {}
        type: ClusterIP
        port: 9042
        # Exposed as a headless service:
        # https://kubernetes.io/docs/concepts/services-networking/service/#headless-services
        clusterIP: null
        # List of IP addresses at which the service is available
        # Ref: https://kubernetes.io/docs/user-guide/services/#external-ips
        externalIPs: []
        loadBalancerIP: null
        loadBalancerSourceRanges: []
        nodePort: null

    # deployment.microServices.twin contains values specific to yaml definitions of deployment and service kubernetes resources for opc-twin-service.
    twin:
      enabled: true
      deploymentAnnotations: {}
      podAnnotations: {}
      extraLabels: {}
      replicas: 1
      imageRepository: iot/opc-twin-service
      extraArgs: []

      # resources:
      #   requests:
      #     memory: "64Mi"
      #     cpu: "50m"
      #   limits:
      #     memory: "256Mi"
      #     cpu: "150m"
      resources: {}

      # .Values.deployment.microServices.twin.extraEnv defines additional environment variables for the container.
      # The value will be inserted with toYaml function, which means that usual scheme for 'env:' applies here.
      extraEnv: []

      service:
        annotations: {}
        type: ClusterIP
        port: 9041
        # Exposed as a headless service:
        # https://kubernetes.io/docs/concepts/services-networking/service/#headless-services
        clusterIP: null
        # List of IP addresses at which the service is available
        # Ref: https://kubernetes.io/docs/user-guide/services/#external-ips
        externalIPs: []
        loadBalancerIP: null
        loadBalancerSourceRanges: []
        nodePort: null

    # deployment.microServices.history contains values specific to yaml definitions of deployment and service kubernetes resources for opc-history-service.
    history:
      enabled: true
      deploymentAnnotations: {}
      podAnnotations: {}
      extraLabels: {}
      replicas: 1
      imageRepository: iot/opc-history-service
      extraArgs: []

      # resources:
      #   requests:
      #     memory: "64Mi"
      #     cpu: "50m"
      #   limits:
      #     memory: "256Mi"
      #     cpu: "150m"
      resources: {}

      # .Values.deployment.microServices.history.extraEnv defines additional environment variables for the container.
      # The value will be inserted with toYaml function, which means that usual scheme for 'env:' applies here.
      extraEnv: []

      service:
        annotations: {}
        type: ClusterIP
        port: 9043
        # Exposed as a headless service:
        # https://kubernetes.io/docs/concepts/services-networking/service/#headless-services
        clusterIP: null
        # List of IP addresses at which the service is available
        # Ref: https://kubernetes.io/docs/user-guide/services/#external-ips
        externalIPs: []
        loadBalancerIP: null
        loadBalancerSourceRanges: []
        nodePort: null

    # deployment.microServices.gateway contains values specific to yaml definitions of deployment and service kubernetes resources for opc-gateway-service.
    gateway:
      enabled: true
      deploymentAnnotations: {}
      podAnnotations: {}
      extraLabels: {}
      replicas: 1
      imageRepository: iot/opc-gateway-service
      extraArgs: []

      # resources:
      #   requests:
      #     memory: "64Mi"
      #     cpu: "50m"
      #   limits:
      #     memory: "256Mi"
      #     cpu: "150m"
      resources: {}

      # .Values.deployment.microServices.gateway.extraEnv defines additional environment variables for the container.
      # The value will be inserted with toYaml function, which means that usual scheme for 'env:' applies here.
      extraEnv: []

      service:
        annotations: {}
        type: ClusterIP
        port: 9040
        opcPort: 51111
        # Exposed as a headless service:
        # https://kubernetes.io/docs/concepts/services-networking/service/#headless-services
        clusterIP: null
        # List of IP addresses at which the service is available
        # Ref: https://kubernetes.io/docs/user-guide/services/#external-ips
        externalIPs: []
        loadBalancerIP: null
        loadBalancerSourceRanges: []
        nodePort: null
        opcNodePort: null

    # deployment.microServices.publisher contains values specific to yaml definitions of deployment and service kubernetes resources for opc-publisher-service.
    publisher:
      enabled: true
      deploymentAnnotations: {}
      podAnnotations: {}
      extraLabels: {}
      replicas: 1
      imageRepository: iot/opc-publisher-service
      extraArgs: []

      # resources:
      #   requests:
      #     memory: "64Mi"
      #     cpu: "50m"
      #   limits:
      #     memory: "256Mi"
      #     cpu: "150m"
      resources: {}

      # .Values.deployment.microServices.publisher.extraEnv defines additional environment variables for the container.
      # The value will be inserted with toYaml function, which means that usual scheme for 'env:' applies here.
      extraEnv: []

      service:
        annotations: {}
        type: ClusterIP
        port: 9045
        # Exposed as a headless service:
        # https://kubernetes.io/docs/concepts/services-networking/service/#headless-services
        clusterIP: null
        # List of IP addresses at which the service is available
        # Ref: https://kubernetes.io/docs/user-guide/services/#external-ips
        externalIPs: []
        loadBalancerIP: null
        loadBalancerSourceRanges: []
        nodePort: null

    # deployment.microServices.events contains values specific to yaml definitions of deployment and service kubernetes resources for events service.
    events:
      enabled: true
      deploymentAnnotations: {}
      podAnnotations: {}
      extraLabels: {}
      replicas: 1
      imageRepository: iot/industrial-iot-events-service
      extraArgs: []

      # resources:
      #   requests:
      #     memory: "64Mi"
      #     cpu: "50m"
      #   limits:
      #     memory: "256Mi"
      #     cpu: "150m"
      resources: {}

      # .Values.deployment.microServices.events.extraEnv defines additional environment variables for the container.
      # The value will be inserted with toYaml function, which means that usual scheme for 'env:' applies here.
      extraEnv: []

      service:
        annotations: {}
        type: ClusterIP
        port: 9050
        # Exposed as a headless service:
        # https://kubernetes.io/docs/concepts/services-networking/service/#headless-services
        clusterIP: null
        # List of IP addresses at which the service is available
        # Ref: https://kubernetes.io/docs/user-guide/services/#external-ips
        externalIPs: []
        loadBalancerIP: null
        loadBalancerSourceRanges: []
        nodePort: null

    # deployment.microServices.engineeringTool contains values specific to yaml definitions of deployment and service kubernetes resources for Engineering Tool.
    # NOTE: engineeringTool can be enabled only if authentication is enabled and auth details are provided.
    engineeringTool:
      enabled: false
      deploymentAnnotations: {}
      podAnnotations: {}
      extraLabels: {}
      replicas: 1
      imageRepository: iot/industrial-iot-frontend
      extraArgs: []

      # resources:
      #   requests:
      #     memory: "64Mi"
      #     cpu: "50m"
      #   limits:
      #     memory: "256Mi"
      #     cpu: "150m"
      resources: {}

      # .Values.deployment.microServices.engineeringTool.extraEnv defines additional environment variables for the container.
      # The value will be inserted with toYaml function, which means that usual scheme for 'env:' applies here.
      extraEnv: []

      service:
        annotations: {}
        type: ClusterIP
        httpPort: 80
        httpsPort: 443
        # Exposed as a headless service:
        # https://kubernetes.io/docs/concepts/services-networking/service/#headless-services
        clusterIP: null
        # List of IP addresses at which the service is available
        # Ref: https://kubernetes.io/docs/user-guide/services/#external-ips
        externalIPs: []
        loadBalancerIP: null
        loadBalancerSourceRanges: []
        httpNodePort: null
        httpsNodePort: null

    # deployment.microServices.edgeJobs contains values specific to yaml definitions of deployment and service kubernetes resources for opc-publisher-edge-service.
    edgeJobs:
      enabled: true
      deploymentAnnotations: {}
      podAnnotations: {}
      extraLabels: {}
      replicas: 1
      imageRepository: iot/opc-publisher-edge-service
      extraArgs: []

      # resources:
      #   requests:
      #     memory: "64Mi"
      #     cpu: "50m"
      #   limits:
      #     memory: "256Mi"
      #     cpu: "150m"
      resources: {}

      # .Values.deployment.microServices.edgeJobs.extraEnv defines additional environment variables for the container.
      # The value will be inserted with toYaml function, which means that usual scheme for 'env:' applies here.
      extraEnv: []

      service:
        annotations: {}
        type: ClusterIP
        port: 9051
        # Exposed as a headless service:
        # https://kubernetes.io/docs/concepts/services-networking/service/#headless-services
        clusterIP: null
        # List of IP addresses at which the service is available
        # Ref: https://kubernetes.io/docs/user-guide/services/#external-ips
        externalIPs: []
        loadBalancerIP: null
        loadBalancerSourceRanges: []
        nodePort: null

    # deployment.microServices.sync contains values specific to yaml definitions of deployment kubernetes resource for opc-registry-sync-service.
    sync:
      enabled: true
      deploymentAnnotations: {}
      podAnnotations: {}
      extraLabels: {}
      replicas: 1
      imageRepository: iot/opc-registry-sync-service
      extraArgs: []

      # resources:
      #   requests:
      #     memory: "64Mi"
      #     cpu: "50m"
      #   limits:
      #     memory: "256Mi"
      #     cpu: "150m"
      resources: {}

      # .Values.deployment.microServices.sync.extraEnv defines additional environment variables for the container.
      # The value will be inserted with toYaml function, which means that usual scheme for 'env:' applies here.
      extraEnv: []

    # deployment.microServices.onboarding contains values specific to yaml definitions of deployment kubernetes resource for onboarding processor.
    onboarding:
      enabled: true
      deploymentAnnotations: {}
      podAnnotations: {}
      extraLabels: {}
      replicas: 1
      imageRepository: iot/opc-onboarding-service
      extraArgs: []

      # resources:
      #   requests:
      #     memory: "64Mi"
      #     cpu: "50m"
      #   limits:
      #     memory: "256Mi"
      #     cpu: "150m"
      resources: {}

      # .Values.deployment.microServices.onboarding.extraEnv defines additional environment variables for the container.
      # The value will be inserted with toYaml function, which means that usual scheme for 'env:' applies here.
      extraEnv: []

    # deployment.microServices.telemetryCdmProcessor contains values specific to yaml definitions of deployment and service kubernetes resources for telemetry cdm processor.
    telemetryCdmProcessor:
      enabled: false
      deploymentAnnotations: {}
      podAnnotations: {}
      extraLabels: {}
      replicas: 1
      imageRepository: iot/industrial-iot-telemetry-cdm-processor
      extraArgs: []

      # resources:
      #   requests:
      #     memory: "64Mi"
      #     cpu: "50m"
      #   limits:
      #     memory: "256Mi"
      #     cpu: "150m"
      resources: {}

      # .Values.deployment.microServices.telemetryCdmProcessor.extraEnv defines additional environment variables for the container.
      # The value will be inserted with toYaml function, which means that usual scheme for 'env:' applies here.
      extraEnv: []

    # deployment.microServices.eventsProcessor contains values specific to yaml definitions of deployment and service kubernetes resources for edge event processor.
    eventsProcessor:
      enabled: true
      deploymentAnnotations: {}
      podAnnotations: {}
      extraLabels: {}
      replicas: 1
      imageRepository: iot/industrial-iot-events-processor
      extraArgs: []

      # resources:
      #   requests:
      #     memory: "64Mi"
      #     cpu: "50m"
      #   limits:
      #     memory: "256Mi"
      #     cpu: "150m"
      resources: {}

      # .Values.deployment.microServices.eventsProcessor.extraEnv defines additional environment variables for the container.
      # The value will be inserted with toYaml function, which means that usual scheme for 'env:' applies here.
      extraEnv: []

    # deployment.microServices.telemetryProcessor contains values specific to yaml definitions of deployment and service kubernetes resources for edge telemetry processor.
    telemetryProcessor:
      enabled: true
      deploymentAnnotations: {}
      podAnnotations: {}
      extraLabels: {}
      replicas: 1
      imageRepository: iot/industrial-iot-telemetry-processor
      extraArgs: []

      # resources:
      #   requests:
      #     memory: "64Mi"
      #     cpu: "50m"
      #   limits:
      #     memory: "256Mi"
      #     cpu: "150m"
      resources: {}

      # .Values.deployment.microServices.telemetryProcessor.extraEnv defines additional environment variables for the container.
      # The value will be inserted with toYaml function, which means that usual scheme for 'env:' applies here.
      extraEnv: []

    # deployment.microServices.tunnelProcessor contains values specific to yaml definitions of deployment and service kubernetes resources for edge http tunnel processor.
    tunnelProcessor:
      enabled: true
      deploymentAnnotations: {}
      podAnnotations: {}
      extraLabels: {}
      replicas: 1
      imageRepository: iot/industrial-iot-tunnel-processor
      extraArgs: []

      # resources:
      #   requests:
      #     memory: "64Mi"
      #     cpu: "50m"
      #   limits:
      #     memory: "256Mi"
      #     cpu: "150m"
      resources: {}

      # .Values.deployment.microServices.tunnelProcessor.extraEnv defines additional environment variables for the container.
      # The value will be inserted with toYaml function, which means that usual scheme for 'env:' applies here.
      extraEnv: []

  ingress:
    enabled: false
    extraLabels: {}

    # Our recommended values to use with NGINX Ingress Controller.
    #
    # annotations:
    #   kubernetes.io/ingress.class: nginx
    #   nginx.ingress.kubernetes.io/affinity: cookie
    #   nginx.ingress.kubernetes.io/session-cookie-name: affinity
    #   nginx.ingress.kubernetes.io/session-cookie-expires: "14400"
    #   nginx.ingress.kubernetes.io/session-cookie-max-age: "14400"
    #   nginx.ingress.kubernetes.io/proxy-read-timeout: "3600"
    #   nginx.ingress.kubernetes.io/proxy-send-timeout: "3600"
    annotations: {}

    # host for the Ingress. We do not support multiple hosts at the moment.
    hostName: null

    # deployment.ingress.paths define value of spec.rules[0].http.paths[*].path of Kubernetes Ingress resource for each microservice with API or UI.
    # If path value for a specific microservice is not set or the microservice is disabled, then Ingress definition will not contain paths entry for that microservice.
    # Ref: https://kubernetes.io/docs/concepts/services-networking/ingress/#the-ingress-resource
    #
    # NOTE: Bellow are our recommended values to use with NGINX Ingress Controller.
    # NOTE: deployment.ingress.paths values here should be aligned with value of apps.urlPathBase. They are separated because one might want to have a regex in Ingress paths.
    paths:
      registry: /registry
      twin: /twin
      history: /history
      gateway: /ua
      publisher: /publisher
      events: /events
      edgeJobs: /edge/publisher
      engineeringTool: /frontend

    # Ingress TLS configuration. Secrets must be manually created in the namespace.
    # The value should be aligned with hostName property.
    # Ref: https://kubernetes.io/docs/concepts/services-networking/ingress/#tls
    #
    # tls:
    # - secretName: industrial-iot-tls
    #   hosts:
    #   - myapp.domain.com
    tls: []

# Prometheus metrics values.
prometheus:
  # prometheus.scrape determines whether to add Pod annotations for Prometheus metrics scraping or not.
  scrape: true<|MERGE_RESOLUTION|>--- conflicted
+++ resolved
@@ -5,11 +5,7 @@
   # image.registry is URL of Docker registry from where images will be pulled.
   registry: mcr.microsoft.com
   # image.tag defines which version of Docker images to pull.
-<<<<<<< HEAD
-  tag: 2.8.2
-=======
   tag: 2.7.200
->>>>>>> f16e7015
   # image.pullPolicy defines value of imagePullPolicy of deployments.
   pullPolicy: IfNotPresent
   # image.pullSecrets defined docker-registry secrets that should be used for private container registries.
