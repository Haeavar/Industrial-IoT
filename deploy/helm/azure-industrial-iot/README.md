--- conflicted
+++ resolved
@@ -519,11 +519,7 @@
 | Parameter           | Description                              | Default             |
 |---------------------|------------------------------------------|---------------------|
 | `image.registry`    | URL of Docker Image Registry             | `mcr.microsoft.com` |
-<<<<<<< HEAD
-| `image.tag`         | Image tag                                | `2.8`           |
-=======
 | `image.tag`         | Image tag                                | `2.8`               |
->>>>>>> 0d4e5ee9
 | `image.pullPolicy`  | Image pull policy                        | `IfNotPresent`      |
 | `image.pullSecrets` | docker-registry secret names as an array | `[]`                |
 
