--- conflicted
+++ resolved
@@ -508,11 +508,7 @@
 
 ## Installing the Chart
 
-<<<<<<< HEAD
-This chart installs `2.8.2` version of components by default.
-=======
 This chart installs `2.7.200` version of components by default.
->>>>>>> f16e7015
 
 To install the chart first ensure that you have added `azure-iiot` repository:
 
@@ -576,11 +572,7 @@
 | Parameter           | Description                              | Default             |
 |---------------------|------------------------------------------|---------------------|
 | `image.registry`    | URL of Docker Image Registry             | `mcr.microsoft.com` |
-<<<<<<< HEAD
-| `image.tag`         | Image tag                                | `2.8.2`             |
-=======
 | `image.tag`         | Image tag                                | `2.7.200`           |
->>>>>>> f16e7015
 | `image.pullPolicy`  | Image pull policy                        | `IfNotPresent`      |
 | `image.pullSecrets` | docker-registry secret names as an array | `[]`                |
 
