--- conflicted
+++ resolved
@@ -29,11 +29,7 @@
   </PropertyGroup>
   <ItemGroup Condition="$(NO_GIT) == ''">
     <PackageReference Include="Microsoft.SourceLink.GitHub" Version="1.0.0" PrivateAssets="All"/>
-<<<<<<< HEAD
-    <PackageReference Include="Nerdbank.GitVersioning" Version="3.2.31" PrivateAssets="All"/>
-=======
     <PackageReference Include="Nerdbank.GitVersioning" Version="3.4.194" PrivateAssets="All"/>
->>>>>>> 07922370
   </ItemGroup>
   <ItemGroup Condition="'$(FX_COP)' != ''">
     <PackageReference Include="Microsoft.CodeAnalysis.FxCopAnalyzers" Version="2.9.3" />
