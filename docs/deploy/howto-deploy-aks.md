--- conflicted
+++ resolved
@@ -669,18 +669,6 @@
 
 The following microservice endpoints are exposed:
 
-<<<<<<< HEAD
-| Component   | API URL Suffix     | Swagger UI Path                      | Service Name                                                     |
-|-------------|--------------------|--------------------------------------|------------------------------------------------------------------|
-| `registry`  | `/registry/`       | `/registry/swagger/index.html`       | [Registry Microservice](../services/registry.md)                 |
-| `twin`      | `/twin/`           | `/twin/swagger/index.html`           | [OPC Twin Microservice](../services/twin.md)                     |
-| `history`   | `/history/`        | `/history/swagger/index.html`        | [OPC Historian Access Microservice](../services/twin-history.md) |
-| `gateway`   | `/ua/`             | N/A                                  | [OPC Gateway Microservice](../services/twin-gateway.md)          |
-| `vault`     | `/vault/`          | `/vault/swagger/index.html`          | [OPC Vault Microservice](../services/vault.md)                   |
-| `publisher` | `/publisher/`      | `/publisher/swagger/index.html`      | [OPC Publisher Service](../services/publisher.md)                |
-| `events`    | `/events/`         | `/events/swagger/index.html`         | [Events Service](../services/events.md)                          |
-| `edgeJobs`  | `/edge/publisher/` | `/edge/publisher/swagger/index.html` | [Publisher jobs orchestrator service](../services/publisher.md)  |
-=======
 | Component       | API URL Suffix    | Swagger UI Path                     | Service Name                                                  |
 |-----------------|-------------------|-------------------------------------|---------------------------------------------------------------|
 | `registry`      | `/registry/`      | `/registry/swagger/index.html`      | [Registry Microservice](../services/registry.md)              |
@@ -693,7 +681,6 @@
 | `edgeManager`   | `/edge/manage/`   | `/edge/manage/swagger/index.html`   | [Edge Management Service](../services/edgemanager.md)         |
 | `edgeJobs`      | `/edge/jobs/`     | `/edge/jobs/swagger/index.html`     | [Jobs Service and Edge endpoint](../services/jobs.md)         |
 | `publisherJobs` | `/jobs/`          | `/jobs/swagger/index.html`          |                                                               |
->>>>>>> f16e7015
 
 ## Missing And Planned Features
 
