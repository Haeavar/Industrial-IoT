# Deploying Azure Industrial IoT Platform

[Home](../readme.md)

## Quickstart

The simplest way to get started is to deploy the [Azure Industrial IoT Platform and Simulation demonstrator using the deployment script](howto-deploy-all-in-one.md).
Unless you decide otherwise, it also deploys 2 simulated Edge Gateways and assets.

> The all in one hosting option is intended as a quick start solution. For production deployments that require staging, rollback, scaling and resilience you should deploy the platform into Kubernetes as explained [here](howto-deploy-aks.md).

To connect your physical Assets [install one ore more Azure IoT Edge Gateways](howto-install-iot-edge.md).

## What you get when you deploy the platform

The minimal deployment script deploys the following managed Azure services into your Azure subscription:

- 1 [IoT Hub](https://azure.microsoft.com/services/iot-hub/) with 4 partitions, S1 SKU (to communicate with the edge and ingress raw OPC UA telemetry data)
- 1 [Key Vault](https://azure.microsoft.com/services/key-vault/), Premium SKU (to manage secrets and certificates)
- 1 [Service Bus](https://azure.microsoft.com/services/service-bus/), Standard SKU (as integration event bus)
- 1 [Event Hubs](https://azure.microsoft.com/services/event-hubs/) with 4 partitions and 2 day retention, Standard SKU (contains processed and contextualized OPC UA telemetry data)
- 1 [Cosmos DB](https://azure.microsoft.com/services/cosmos-db/) with Session consistency level (to persist state that is not persisted in IoT Hub)
- 1 [Blob Storage](https://azure.microsoft.com/services/storage/) V2, Standard LRS SKU (for event hub checkpointing)

<<<<<<< HEAD
[Azure Kubernetes Services](https://azure.microsoft.com/services/kubernetes-service/) should be used to host the cloud micro-services (this is currently in preview, please see our documentation).
=======
[Azure Kubernetes Services](https://azure.microsoft.com/services/kubernetes-service/) should be used to host the cloud micro-services.
>>>>>>> 0d4e5ee9

Alternatively, the full deployment script deploys the following additional managed Azure services into your Azure subscription and deploys the cloud micro-services into an App Service instance:

- 1 [Data Lake Storage](https://azure.microsoft.com/services/storage/data-lake-storage/) V2, Standard LRS SKU (used to connect Power BI to the platform, see tutorial)
- 1 [Time Series Insights](https://azure.microsoft.com/services/time-series-insights), Pay As You Go SKU, 1 Scale Unit
- 1 [Blob Storage](https://azure.microsoft.com/services/storage/) V2, Standard LRS SKU (used for long-term storage for Time Series Insights)
- 2 [App Service](https://azure.microsoft.com/services/app-service/), B1 SKU (for hosting the Industrial IoT Engineering Tool cloud application and for hosting the cloud micro-services [all-in-one](../services/all-in-one.md))
- 1 [SignalR](https://azure.microsoft.com/services/signalr-service/), Standard SKU (used to scale out asynchronous API notifications)
- 4 [Virtual Machines](https://azure.microsoft.com/services/virtual-machines/), 2 B2 SKU (1 Linux IoT Edge gateway and 1 Windows IoT Edge gateway) and 2 B1 SKU (used for a factory simulation to show the capabilities of the platform and to generate sample telemetry)
- 1 [Device Provisioning Service](https://docs.microsoft.com/azure/iot-dps/), S1 SKU (used for deploying and provisioning the simulation gateways)
- 1 [Application Insights](https://azure.microsoft.com/services/monitor/) and 1 Log Analytics Workspace for Operations Monitoring

## Other hosting and deployment methods

Alternative options to deploy the platform services include:

- Deploying Azure Industrial IoT Platform to [Azure Kubernetes Service (AKS)](howto-deploy-aks.md) as production solution.
- Deploying Azure Industrial IoT Platform microservices into an existing Kubernetes cluster [using Helm](howto-deploy-helm.md).
- Deploying [Azure Kubernetes Service (AKS) cluster on top of Azure Industrial IoT Platform created by deployment script and adding Azure Industrial IoT components into the cluster](howto-add-aks-to-ps1.md).
- For development and testing purposes, you can also [deploy only the Microservices dependencies in Azure](howto-deploy-local.md) and [run Microservices locally](howto-run-microservices-locally.md).<|MERGE_RESOLUTION|>--- conflicted
+++ resolved
@@ -22,11 +22,7 @@
 - 1 [Cosmos DB](https://azure.microsoft.com/services/cosmos-db/) with Session consistency level (to persist state that is not persisted in IoT Hub)
 - 1 [Blob Storage](https://azure.microsoft.com/services/storage/) V2, Standard LRS SKU (for event hub checkpointing)
 
-<<<<<<< HEAD
-[Azure Kubernetes Services](https://azure.microsoft.com/services/kubernetes-service/) should be used to host the cloud micro-services (this is currently in preview, please see our documentation).
-=======
 [Azure Kubernetes Services](https://azure.microsoft.com/services/kubernetes-service/) should be used to host the cloud micro-services.
->>>>>>> 0d4e5ee9
 
 Alternatively, the full deployment script deploys the following additional managed Azure services into your Azure subscription and deploys the cloud micro-services into an App Service instance:
 
