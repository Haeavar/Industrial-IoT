--- conflicted
+++ resolved
@@ -7,58 +7,32 @@
     using Opc.Ua;
     using System.Collections.Generic;
     using System.Globalization;
-<<<<<<< HEAD
     using static HubCommunicationBase;
-=======
-    using System.Threading;
-    using static HubCommunication;
->>>>>>> 01f99d09
     using static OpcApplicationConfiguration;
     using static Program;
 
     /// <summary>
-<<<<<<< HEAD
     /// Class used to pass data from the MonitoredItem notification to the hub message processing.
     /// </summary>
     public class MessageData : IMessageData
     {
         /// <summary>
         /// The endpoint URL the monitored item belongs to.
-=======
-    /// Class used to pass data from the MonitoredItem notification to the hub message processing to ingest a telemetry event.
-    /// </summary>
-    public class MessageData
-    {
-        /// <summary>
-        /// The endpoint URL of the OPC UA server.
->>>>>>> 01f99d09
         /// </summary>
         public string EndpointUrl { get; set; }
 
         /// <summary>
-<<<<<<< HEAD
         /// The OPC UA NodeId of the monitored item.
-=======
-        /// The id of the node.
->>>>>>> 01f99d09
         /// </summary>
         public string NodeId { get; set; }
 
         /// <summary>
-<<<<<<< HEAD
         /// The Application URI of the OPC UA server the node belongs to.
-=======
-        /// The OPC UA application URI of the OPC UA server application.
->>>>>>> 01f99d09
         /// </summary>
         public string ApplicationUri { get; set; }
 
         /// <summary>
-<<<<<<< HEAD
         /// The display name of the node.
-=======
-        /// The display name to use.
->>>>>>> 01f99d09
         /// </summary>
         public string DisplayName { get; set; }
 
@@ -68,38 +42,22 @@
         public string Value { get; set; }
 
         /// <summary>
-<<<<<<< HEAD
         /// The OPC UA source timestamp the value was seen.
-=======
-        /// The SourceTimestamp of the nodes values the OPC UA server has reported.
->>>>>>> 01f99d09
         /// </summary>
         public string SourceTimestamp { get; set; }
 
         /// <summary>
-<<<<<<< HEAD
         /// The OPC UA status code of the value.
-=======
-        /// The status code of the node the OPC UA server has reported.
->>>>>>> 01f99d09
         /// </summary>
         public uint? StatusCode { get; set; }
 
         /// <summary>
-<<<<<<< HEAD
         /// The OPC UA status of the value.
-=======
-        /// the status of the node the OPC UA server has reported.
->>>>>>> 01f99d09
         /// </summary>
         public string Status { get; set; }
 
         /// <summary>
-<<<<<<< HEAD
         /// Flag if the encoding of the value should preserve quotes.
-=======
-        /// A flag to preserve quotes in the node value.
->>>>>>> 01f99d09
         /// </summary>
         public bool PreserveValueQuotes { get; set; }
 
@@ -120,15 +78,9 @@
         }
 
         /// <summary>
-<<<<<<< HEAD
         /// Apply the patterns specified in the telemetry configuration on the message data fields.
         /// </summary>
         public void ApplyPatterns(IEndpointTelemetryConfigurationModel telemetryConfiguration)
-=======
-        /// Allows to apply patterns to the keys and values configured via the telemetry configuration.
-        /// </summary>
-        public void ApplyPatterns(EndpointTelemetryConfiguration telemetryConfiguration)
->>>>>>> 01f99d09
         {
             if (telemetryConfiguration.EndpointUrl.Publish == true)
             {
@@ -307,16 +259,10 @@
         public static List<uint> SuppressedOpcStatusCodes { get; } = new List<uint>();
 
         /// <summary>
-<<<<<<< HEAD
-        /// Ctor using NodeId ("ns=") syntax.
-        /// /// </summary>
-        public OpcMonitoredItem(NodeId nodeId, string sessionEndpointUrl, int? samplingInterval, string displayName)
-=======
         /// Ctor using NodeId (ns syntax for namespace).
         /// </summary>
         public OpcMonitoredItem(NodeId nodeId, string sessionEndpointUrl, int? samplingInterval,
             string displayName, int? heartbeatInterval, bool? skipFirst)
->>>>>>> 01f99d09
         {
             ConfigNodeId = nodeId;
             ConfigExpandedNodeId = null;
@@ -566,9 +512,6 @@
                     Logger.Debug($"Enqueue a new message from subscription {(monitoredItem.Subscription == null ? "removed" : monitoredItem.Subscription.Id.ToString(CultureInfo.InvariantCulture))}");
                     Logger.Debug($" with publishing interval: {monitoredItem.Subscription.PublishingInterval} and sampling interval: {monitoredItem.SamplingInterval}):");
                 }
-<<<<<<< HEAD
-                Hub.Enqueue(messageData);
-=======
 
                 // setupo heartbeat processing
                 if (HeartbeatInterval > 0)
@@ -615,7 +558,6 @@
                     // enqueue the telemetry event
                     Enqueue(messageData);
                 }
->>>>>>> 01f99d09
             }
             catch (Exception ex)
             {
